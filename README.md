<div align=right>Table of Contents↗️</div>

<h1 align=center><code>just</code></h1>

<div align=center>
  <a href=https://crates.io/crates/just>
    <img src=https://img.shields.io/crates/v/just.svg alt="crates.io version">
  </a>
  <a href=https://github.com/casey/just/actions>
    <img src=https://github.com/casey/just/actions/workflows/ci.yaml/badge.svg alt="build status">
  </a>
  <a href=https://github.com/casey/just/releases>
    <img src=https://img.shields.io/github/downloads/casey/just/total.svg alt=downloads>
  </a>
  <a href=https://discord.gg/ezYScXR>
    <img src=https://img.shields.io/discord/695580069837406228?logo=discord alt="chat on discord">
  </a>
  <a href=mailto:casey@rodarmor.com?subject=Thanks%20for%20Just!>
    <img src=https://img.shields.io/badge/Say%20Thanks-!-1EAEDB.svg alt="say thanks">
  </a>
</div>
<br>

`just` is a handy way to save and run project-specific commands.

This readme is also available as a [book](https://just.systems/man/en/). The
book reflects the latest release, whereas the
[readme on GitHub](https://github.com/casey/just/blob/master/README.md)
reflects latest master.

(中文文档在 [这里](https://github.com/casey/just/blob/master/README.中文.md),
快看过来!)

Commands, called recipes, are stored in a file called `justfile` with syntax
inspired by `make`:

![screenshot](https://raw.githubusercontent.com/casey/just/master/screenshot.png)

You can then run them with `just RECIPE`:

```console
$ just test-all
cc *.c -o main
./test --all
Yay, all your tests passed!
```

`just` has a ton of useful features, and many improvements over `make`:

- `just` is a command runner, not a build system, so it avoids much of
  [`make`'s complexity and idiosyncrasies](#what-are-the-idiosyncrasies-of-make-that-just-avoids).
  No need for `.PHONY` recipes!

- Linux, MacOS, Windows, and other reasonable unices are supported with no
  additional dependencies. (Although if your system doesn't have an `sh`,
  you'll need to [choose a different shell](#shell).)

- Errors are specific and informative, and syntax errors are reported along
  with their source context.

- Recipes can accept [command line arguments](#recipe-parameters).

- Wherever possible, errors are resolved statically. Unknown recipes and
  circular dependencies are reported before anything runs.

- `just` [loads `.env` files](#dotenv-settings), making it easy to populate
  environment variables.

- Recipes can be [listed from the command line](#listing-available-recipes).

- Command line completion scripts are
  [available for most popular shells](#shell-completion-scripts).

- Recipes can be written in
  [arbitrary languages](#shebang-recipes), like Python or NodeJS.

- `just` can be invoked from any subdirectory, not just the directory that
  contains the `justfile`.

- And [much more](https://just.systems/man/en/)!

If you need help with `just` please feel free to open an issue or ping me on
[Discord](https://discord.gg/ezYScXR). Feature requests and bug reports are
always welcome!

Installation
------------

### Prerequisites

`just` should run on any system with a reasonable `sh`, including Linux, MacOS,
and the BSDs.

On Windows, `just` works with the `sh` provided by
[Git for Windows](https://git-scm.com),
[GitHub Desktop](https://desktop.github.com), or
[Cygwin](http://www.cygwin.com).

If you'd rather not install `sh`, you can use the `shell` setting to use the
shell of your choice.

Like PowerShell:

```just
# use PowerShell instead of sh:
set shell := ["powershell.exe", "-c"]

hello:
  Write-Host "Hello, world!"
```

…or `cmd.exe`:

```just
# use cmd.exe instead of sh:
set shell := ["cmd.exe", "/c"]

list:
  dir
```

You can also set the shell using command-line arguments. For example, to use
PowerShell, launch `just` with `--shell powershell.exe --shell-arg -c`.

(PowerShell is installed by default on Windows 7 SP1 and Windows Server 2008 R2
S1 and later, and `cmd.exe` is quite fiddly, so PowerShell is recommended for
most Windows users.)

### Packages

#### Cross-platform

<table>
  <thead>
    <tr>
      <th>Package Manager</th>
      <th>Package</th>
      <th>Command</th>
    </tr>
  </thead>
  <tbody>
    <tr>
      <td><a href=https://asdf-vm.com>asdf</a></td>
      <td><a href=https://github.com/olofvndrhr/asdf-just>just</a></td>
      <td>
        <code>asdf plugin add just</code><br>
        <code>asdf install just &lt;version&gt;</code>
      </td>
    </tr>
    <tr>
      <td><a href=https://www.rust-lang.org>Cargo</a></td>
      <td><a href=https://crates.io/crates/just>just</a></td>
      <td><code>cargo install just</code></td>
    </tr>
    <tr>
      <td><a href=https://docs.conda.io/projects/conda/en/latest/index.html>Conda</a></td>
      <td><a href=https://anaconda.org/conda-forge/just>just</a></td>
      <td><code>conda install -c conda-forge just</code></td>
    </tr>
    <tr>
      <td><a href=https://brew.sh>Homebrew</a></td>
      <td><a href=https://formulae.brew.sh/formula/just>just</a></td>
      <td><code>brew install just</code></td>
    </tr>
    <tr>
      <td><a href=https://nixos.org/nix/>Nix</a></td>
      <td><a href=https://github.com/NixOS/nixpkgs/blob/master/pkgs/by-name/ju/just/package.nix>just</a></td>
      <td><code>nix-env -iA nixpkgs.just</code></td>
    </tr>
    <tr>
      <td><a href=https://www.npmjs.com/>npm</a></td>
      <td><a href=https://www.npmjs.com/package/rust-just>rust-just</a></td>
      <td><code>npm install -g rust-just</code></td>
    </tr>
    <tr>
      <td><a href=https://pypi.org/>PyPI</a></td>
      <td><a href=https://pypi.org/project/rust-just/>rust-just</a></td>
      <td><code>pipx install rust-just</code></td>
    </tr>
    <tr>
      <td><a href=https://snapcraft.io>Snap</a></td>
      <td><a href=https://snapcraft.io/just>just</a></td>
      <td><code>snap install --edge --classic just</code></td>
    </tr>
  </tbody>
</table>

#### BSD

<table>
  <thead>
    <tr>
      <th>Operating System</th>
      <th>Package Manager</th>
      <th>Package</th>
      <th>Command</th>
    </tr>
  </thead>
  <tbody>
    <tr>
      <td><a href=https://www.freebsd.org>FreeBSD</a></td>
      <td><a href=https://www.freebsd.org/doc/handbook/pkgng-intro.html>pkg</a></td>
      <td><a href=https://www.freshports.org/deskutils/just/>just</a></td>
      <td><code>pkg install just</code></td>
    </tr>
  </tbody>
</table>

#### Linux

<table>
  <thead>
    <tr>
      <th>Operating System</th>
      <th>Package Manager</th>
      <th>Package</th>
      <th>Command</th>
    </tr>
  </thead>
  <tbody>
    <tr>
      <td><a href=https://alpinelinux.org>Alpine</a></td>
      <td><a href=https://wiki.alpinelinux.org/wiki/Alpine_Linux_package_management>apk-tools</a></td>
      <td><a href=https://pkgs.alpinelinux.org/package/edge/community/x86_64/just>just</a></td>
      <td><code>apk add just</code></td>
    </tr>
    <tr>
      <td><a href=https://www.archlinux.org>Arch</a></td>
      <td><a href=https://wiki.archlinux.org/title/Pacman>pacman</a></td>
      <td><a href=https://archlinux.org/packages/extra/x86_64/just/>just</a></td>
      <td><code>pacman -S just</code></td>
    </tr>
    <tr>
      <td>
        <a href=https://debian.org>Debian 13 (unreleased)</a> and
        <a href=https://ubuntu.com>Ubuntu 24.04</a> derivatives</td>
      <td><a href=https://en.wikipedia.org/wiki/APT_(software)>apt</a></td>
      <td><a href=https://packages.debian.org/trixie/just>just</a></td>
      <td><code>apt install just</code></td>
    </tr>
    <tr>
      <td><a href=https://debian.org>Debian</a> and <a href=https://ubuntu.com>Ubuntu</a> derivatives</td>
      <td><a href=https://mpr.makedeb.org>MPR</a></td>
      <td><a href=https://mpr.makedeb.org/packages/just>just</a></td>
      <td>
        <code>git clone https://mpr.makedeb.org/just</code><br>
        <code>cd just</code><br>
        <code>makedeb -si</code>
      </td>
    </tr>
    <tr>
      <td><a href=https://debian.org>Debian</a> and <a href=https://ubuntu.com>Ubuntu</a> derivatives</td>
      <td><a href=https://docs.makedeb.org/prebuilt-mpr>Prebuilt-MPR</a></td>
      <td><a href=https://mpr.makedeb.org/packages/just>just</a></td>
      <td>
        <sup><b>You must have the <a href=https://docs.makedeb.org/prebuilt-mpr/getting-started/#setting-up-the-repository>Prebuilt-MPR set up</a> on your system in order to run this command.</b></sup><br>
        <code>apt install just</code>
      </td>
    </tr>
    <tr>
      <td><a href=https://getfedora.org>Fedora</a></td>
      <td><a href=https://dnf.readthedocs.io/en/latest/>DNF</a></td>
      <td><a href=https://src.fedoraproject.org/rpms/rust-just>just</a></td>
      <td><code>dnf install just</code></td>
    </tr>
    <tr>
      <td><a href=https://www.gentoo.org>Gentoo</a></td>
      <td><a href=https://wiki.gentoo.org/wiki/Portage>Portage</a></td>
      <td><a href=https://github.com/gentoo-mirror/guru/tree/master/dev-build/just>guru/dev-build/just</a></td>
      <td>
        <code>eselect repository enable guru</code><br>
        <code>emerge --sync guru</code><br>
        <code>emerge dev-build/just</code>
      </td>
    </tr>
    <tr>
      <td><a href=https://nixos.org/nixos/>NixOS</a></td>
      <td><a href=https://nixos.org/nix/>Nix</a></td>
      <td><a href=https://github.com/NixOS/nixpkgs/blob/master/pkgs/by-name/ju/just/package.nix>just</a></td>
      <td><code>nix-env -iA nixos.just</code></td>
    </tr>
    <tr>
      <td><a href=https://opensuse.org>openSUSE</a></td>
      <td><a href=https://en.opensuse.org/Portal:Zypper>Zypper</a></td>
      <td><a href=https://build.opensuse.org/package/show/Base:System/just>just</a></td>
      <td><code>zypper in just</code></td>
    </tr>
    <tr>
      <td><a href=https://getsol.us>Solus</a></td>
      <td><a href=https://getsol.us/articles/package-management/basics/en>eopkg</a></td>
      <td><a href=https://dev.getsol.us/source/just/>just</a></td>
      <td><code>eopkg install just</code></td>
    </tr>
    <tr>
      <td><a href=https://voidlinux.org>Void</a></td>
      <td><a href=https://wiki.voidlinux.org/XBPS>XBPS</a></td>
      <td><a href=https://github.com/void-linux/void-packages/blob/master/srcpkgs/just/template>just</a></td>
      <td><code>xbps-install -S just</code></td>
    </tr>
  </tbody>
</table>

#### Windows

<table>
  <thead>
    <tr>
      <th>Package Manager</th>
      <th>Package</th>
      <th>Command</th>
    </tr>
  </thead>
  <tbody>
    <tr>
      <td><a href=https://chocolatey.org>Chocolatey</a></td>
      <td><a href=https://github.com/michidk/just-choco>just</a></td>
      <td><code>choco install just</code></td>
    </tr>
    <tr>
      <td><a href=https://scoop.sh>Scoop</a></td>
      <td><a href=https://github.com/ScoopInstaller/Main/blob/master/bucket/just.json>just</a></td>
      <td><code>scoop install just</code></td>
    </tr>
    <tr>
      <td><a href=https://learn.microsoft.com/en-us/windows/package-manager/>Windows Package Manager</a></td>
      <td><a href=https://github.com/microsoft/winget-pkgs/tree/master/manifests/c/Casey/Just>Casey/Just</a></td>
      <td><code>winget install --id Casey.Just --exact</code></td>
    </tr>
  </tbody>
</table>

#### macOS

<table>
  <thead>
    <tr>
      <th>Package Manager</th>
      <th>Package</th>
      <th>Command</th>
    </tr>
  </thead>
  <tbody>
    <tr>
      <td><a href=https://www.macports.org>MacPorts</a></td>
      <td><a href=https://ports.macports.org/port/just/summary>just</a></td>
      <td><code>port install just</code></td>
    </tr>
  </tbody>
</table>

![just package version table](https://repology.org/badge/vertical-allrepos/just.svg)

![rust:just package version table](https://repology.org/badge/vertical-allrepos/rust:just.svg)

### Pre-Built Binaries

Pre-built binaries for Linux, MacOS, and Windows can be found on
[the releases page](https://github.com/casey/just/releases).

You can use the following command on Linux, MacOS, or Windows to download the
latest release, just replace `DEST` with the directory where you'd like to put
`just`:

```console
curl --proto '=https' --tlsv1.2 -sSf https://just.systems/install.sh | bash -s -- --to DEST
```

For example, to install `just` to `~/bin`:

```console
# create ~/bin
mkdir -p ~/bin

# download and extract just to ~/bin/just
curl --proto '=https' --tlsv1.2 -sSf https://just.systems/install.sh | bash -s -- --to ~/bin

# add `~/bin` to the paths that your shell searches for executables
# this line should be added to your shells initialization file,
# e.g. `~/.bashrc` or `~/.zshrc`
export PATH="$PATH:$HOME/bin"

# just should now be executable
just --help
```

Note that `install.sh` may fail on GitHub Actions, or in other environments
where many machines share IP addresses. `install.sh` calls GitHub APIs in order
to determine the latest version of `just` to install, and those API calls are
rate-limited on a per-IP basis. To make `install.sh` more reliable in such
circumstances, pass a specific tag to install with `--tag`.

[Releases](https://github.com/casey/just/releases) include a `SHA256SUM` file
which can be used to verify the integrity of pre-built binary archives.

To verify a release, download the pre-built binary archive along with the
`SHA256SUM` file and run:

```sh
shasum --algorithm 256 --ignore-missing --check SHA256SUMS
```

### GitHub Actions

`just` can be installed on GitHub Actions in a few ways.

Using package managers pre-installed on GitHub Actions runners on MacOS with
`brew install just`, and on Windows with `choco install just`.

With [extractions/setup-just](https://github.com/extractions/setup-just):

```yaml
- uses: extractions/setup-just@v2
  with:
    just-version: 1.5.0  # optional semver specification, otherwise latest
```

Or with [taiki-e/install-action](https://github.com/taiki-e/install-action):

```yaml
- uses: taiki-e/install-action@just
```

### Release RSS Feed

An [RSS feed](https://en.wikipedia.org/wiki/RSS) of `just` releases is available [here](https://github.com/casey/just/releases.atom).

### Node.js Installation

[just-install](https://npmjs.com/package/just-install) can be used to automate
installation of `just` in Node.js applications.

`just` is a great, more robust alternative to npm scripts. If you want to
include `just` in the dependencies of a Node.js application, `just-install`
will install a local, platform-specific binary as part of the `npm install`
command. This removes the need for every developer to install `just`
independently using one of the processes mentioned above. After installation,
the `just` command will work in npm scripts or with npx. It's great for teams
who want to make the set up process for their project as easy as possible.

For more information, see the
[just-install README file](https://github.com/brombal/just-install#readme).

Backwards Compatibility
-----------------------

With the release of version 1.0, `just` features a strong commitment to
backwards compatibility and stability.

Future releases will not introduce backwards incompatible changes that make
existing `justfile`s stop working, or break working invocations of the
command-line interface.

This does not, however, preclude fixing outright bugs, even if doing so might
break `justfiles` that rely on their behavior.

There will never be a `just` 2.0. Any desirable backwards-incompatible changes
will be opt-in on a per-`justfile` basis, so users may migrate at their
leisure.

Features that aren't yet ready for stabilization are marked as unstable and may
be changed or removed at any time. Using unstable features produces an error by
default, which can be suppressed with by passing the `--unstable` flag,
`set unstable`, or setting the environment variable `JUST_UNSTABLE`, to any
value other than `false`, `0`, or the empty string.

Editor Support
--------------

`justfile` syntax is close enough to `make` that you may want to tell your
editor to use `make` syntax highlighting for `just`.

### Vim and Neovim

#### `vim-just`

The [vim-just](https://github.com/NoahTheDuke/vim-just) plugin provides syntax
highlighting for `justfile`s.

Install it with your favorite package manager, like
[Plug](https://github.com/junegunn/vim-plug):

```vim
call plug#begin()

Plug 'NoahTheDuke/vim-just'

call plug#end()
```

Or with Vim's built-in package support:

```console
mkdir -p ~/.vim/pack/vendor/start
cd ~/.vim/pack/vendor/start
git clone https://github.com/NoahTheDuke/vim-just.git
```

#### `tree-sitter-just`

[tree-sitter-just](https://github.com/IndianBoy42/tree-sitter-just) is an
[Nvim Treesitter](https://github.com/nvim-treesitter/nvim-treesitter) plugin
for Neovim.

#### Makefile Syntax Highlighting

Vim's built-in makefile syntax highlighting isn't perfect for `justfile`s, but
it's better than nothing. You can put the following in `~/.vim/filetype.vim`:

```vimscript
if exists("did_load_filetypes")
  finish
endif

augroup filetypedetect
  au BufNewFile,BufRead justfile setf make
augroup END
```

Or add the following to an individual `justfile` to enable `make` mode on a
per-file basis:

```text
# vim: set ft=make :
```

### Emacs

[just-mode](https://github.com/leon-barrett/just-mode.el) provides syntax
highlighting and automatic indentation of `justfile`s. It is available on
[MELPA](https://melpa.org/) as [just-mode](https://melpa.org/#/just-mode).

[justl](https://github.com/psibi/justl.el) provides commands for executing and
listing recipes.

You can add the following to an individual `justfile` to enable `make` mode on
a per-file basis:

```text
# Local Variables:
# mode: makefile
# End:
```

### Visual Studio Code

An extension for VS Code is [available here](https://github.com/nefrob/vscode-just).

Unmaintained VS Code extensions include
[skellock/vscode-just](https://github.com/skellock/vscode-just) and
[sclu1034/vscode-just](https://github.com/sclu1034/vscode-just).

### JetBrains IDEs

A plugin for JetBrains IDEs by [linux_china](https://github.com/linux-china) is
[available here](https://plugins.jetbrains.com/plugin/18658-just).

### Kakoune

Kakoune supports `justfile` syntax highlighting out of the box, thanks to
TeddyDD.

### Helix

[Helix](https://helix-editor.com/) supports `justfile` syntax highlighting
out-of-the-box since version 23.05.

### Sublime Text

The [Just package](https://github.com/nk9/just_sublime) by
[nk9](https://github.com/nk9) with `just` syntax and some other tools is
available on [PackageControl](https://packagecontrol.io/packages/Just).

### Micro

[Micro](https://micro-editor.github.io/) supports Justfile syntax highlighting
out of the box, thanks to [tomodachi94](https://github.com/tomodachi94).

### Other Editors

Feel free to send me the commands necessary to get syntax highlighting working
in your editor of choice so that I may include them here.

Quick Start
-----------

See [the installation section](#installation) for how to install `just` on your
computer. Try running `just --version` to make sure that it's installed
correctly.

For an overview of the syntax, check out
[this cheatsheet](https://cheatography.com/linux-china/cheat-sheets/justfile/).

Once `just` is installed and working, create a file named `justfile` in the
root of your project with the following contents:

```just
recipe-name:
  echo 'This is a recipe!'

# this is a comment
another-recipe:
  @echo 'This is another recipe.'
```

When you invoke `just` it looks for file `justfile` in the current directory
and upwards, so you can invoke it from any subdirectory of your project.

The search for a `justfile` is case insensitive, so any case, like `Justfile`,
`JUSTFILE`, or `JuStFiLe`, will work. `just` will also look for files with the
name `.justfile`, in case you'd like to hide a `justfile`.

Running `just` with no arguments runs the first recipe in the `justfile`:

```console
$ just
echo 'This is a recipe!'
This is a recipe!
```

One or more arguments specify the recipe(s) to run:

```console
$ just another-recipe
This is another recipe.
```

`just` prints each command to standard error before running it, which is why
`echo 'This is a recipe!'` was printed. This is suppressed for lines starting
with `@`, which is why `echo 'This is another recipe.'` was not printed.

Recipes stop running if a command fails. Here `cargo publish` will only run if
`cargo test` succeeds:

```just
publish:
  cargo test
  # tests passed, time to publish!
  cargo publish
```

Recipes can depend on other recipes. Here the `test` recipe depends on the
`build` recipe, so `build` will run before `test`:

```just
build:
  cc main.c foo.c bar.c -o main

test: build
  ./test

sloc:
  @echo "`wc -l *.c` lines of code"
```

```console
$ just test
cc main.c foo.c bar.c -o main
./test
testing… all tests passed!
```

Recipes without dependencies will run in the order they're given on the command
line:

```console
$ just build sloc
cc main.c foo.c bar.c -o main
1337 lines of code
```

Dependencies will always run first, even if they are passed after a recipe that
depends on them:

```console
$ just test build
cc main.c foo.c bar.c -o main
./test
testing… all tests passed!
```

Examples
--------

A variety of `justfile`s can be found in the
[examples directory](https://github.com/casey/just/tree/master/examples) and on
[GitHub](https://github.com/search?q=path%3A**%2Fjustfile&type=code).

Features
--------

### The Default Recipe

When `just` is invoked without a recipe, it runs the first recipe in the
`justfile`. This recipe might be the most frequently run command in the
project, like running the tests:

```just
test:
  cargo test
```

You can also use dependencies to run multiple recipes by default:

```just
default: lint build test

build:
  echo Building…

test:
  echo Testing…

lint:
  echo Linting…
```

If no recipe makes sense as the default recipe, you can add a recipe to the
beginning of your `justfile` that lists the available recipes:

```just
default:
  just --list
```

### Listing Available Recipes

Recipes can be listed in alphabetical order with `just --list`:

```console
$ just --list
Available recipes:
    build
    test
    deploy
    lint
```

Recipes in [submodules](#modules1190) can be listed with `just --list PATH`,
where `PATH` is a space- or `::`-separated module path:

```
$ cat justfile
mod foo
$ cat foo.just
mod bar
$ cat bar.just
baz:
$ just foo bar
Available recipes:
    baz
$ just foo::bar
Available recipes:
    baz
```

`just --summary` is more concise:

```console
$ just --summary
build test deploy lint
```

Pass `--unsorted` to print recipes in the order they appear in the `justfile`:

```just
test:
  echo 'Testing!'

build:
  echo 'Building!'
```

```console
$ just --list --unsorted
Available recipes:
    test
    build
```

```console
$ just --summary --unsorted
test build
```

If you'd like `just` to default to listing the recipes in the `justfile`, you
can use this as your default recipe:

```just
default:
  @just --list
```

Note that you may need to add `--justfile {{justfile()}}` to the line above.
Without it, if you executed `just -f /some/distant/justfile -d .` or
`just -f ./non-standard-justfile`, the plain `just --list` inside the recipe
would not necessarily use the file you provided. It would try to find a
justfile in your current path, maybe even resulting in a `No justfile found`
error.

The heading text can be customized with `--list-heading`:

```console
$ just --list --list-heading $'Cool stuff…\n'
Cool stuff…
    test
    build
```

And the indentation can be customized with `--list-prefix`:

```console
$ just --list --list-prefix ····
Available recipes:
····test
····build
```

The argument to `--list-heading` replaces both the heading and the newline
following it, so it should contain a newline if non-empty. It works this way so
you can suppress the heading line entirely by passing the empty string:

```console
$ just --list --list-heading ''
    test
    build
```

### Invoking Multiple Recipes

Multiple recipes may be invoked on the command line at once:

```just
build:
  make web

serve:
  python3 -m http.server -d out 8000
```

```console
$ just build serve
make web
python3 -m http.server -d out 8000
```

Keep in mind that recipes with parameters will swallow arguments, even if they
match the names of other recipes:

```just
build project:
  make {{project}}

serve:
  python3 -m http.server -d out 8000
```

```console
$ just build serve
make: *** No rule to make target `serve'.  Stop.
```

The `--one` flag can be used to restrict command-line invocations to a single
recipe:

```console
$ just --one build serve
error: Expected 1 command-line recipe invocation but found 2.
```

### Working Directory

By default, recipes run with the working directory set to the directory that
contains the `justfile`.

The `[no-cd]` attribute can be used to make recipes run with the working
directory set to directory in which `just` was invoked.

```just
@foo:
  pwd

[no-cd]
@bar:
  pwd
```

```console
$ cd subdir
$ just foo
/
$ just bar
/subdir
```

You can override the working directory for all recipes with
`set working-directory := '…'`:

```just
set working-directory := 'bar'

@foo:
  pwd
```

```console
$ pwd
/home/bob
$ just foo
/home/bob/bar
```

You can override the working directory for a specific recipe with the
`working-directory` attribute<sup>1.38.0</sup>:

```just
[working-directory: 'bar']
@foo:
  pwd
```

```console
$ pwd
/home/bob
$ just foo
/home/bob/bar
```

The argument to the `working-directory` setting or `working-directory`
attribute may be absolute or relative. If it is relative it is interpreted
relative to the default working directory.

### Aliases

Aliases allow recipes to be invoked on the command line with alternative names:

```just
alias b := build

build:
  echo 'Building!'
```

```console
$ just b
echo 'Building!'
Building!
```

### Settings

Settings control interpretation and execution. Each setting may be specified at
most once, anywhere in the `justfile`.

For example:

```just
set shell := ["zsh", "-cu"]

foo:
  # this line will be run as `zsh -cu 'ls **/*.txt'`
  ls **/*.txt
```

#### Table of Settings

| Name | Value | Default | Description |
|------|-------|---------|-------------|
| `allow-duplicate-recipes` | boolean | `false` | Allow recipes appearing later in a `justfile` to override earlier recipes with the same name. |
| `allow-duplicate-variables` | boolean | `false` | Allow variables appearing later in a `justfile` to override earlier variables with the same name. |
| `dotenv-filename` | string | - | Load a `.env` file with a custom name, if present. |
| `dotenv-load` | boolean | `false` | Load a `.env` file, if present. |
| `dotenv-path` | string | - | Load a `.env` file from a custom path and error if not present. Overrides `dotenv-filename`. |
| `dotenv-required` | boolean | `false` | Error if a `.env` file isn't found. |
| `export` | boolean | `false` | Export all variables as environment variables. |
| `fallback` | boolean | `false` | Search `justfile` in parent directory if the first recipe on the command line is not found. |
| `ignore-comments` | boolean | `false` | Ignore recipe lines beginning with `#`. |
| `positional-arguments` | boolean | `false` | Pass positional arguments. |
| `quiet` | boolean | `false` | Disable echoing recipe lines before executing. |
| `script-interpreter`<sup>1.33.0</sup> | `[COMMAND, ARGS…]` | `['sh', '-eu']` | Set command used to invoke recipes with empty `[script]` attribute. |
| `shell` | `[COMMAND, ARGS…]` | - | Set command used to invoke recipes and evaluate backticks. |
| `tempdir` | string | - | Create temporary directories in `tempdir` instead of the system default temporary directory. |
| `unstable`<sup>1.31.0</sup> | boolean | `false` | Enable unstable features. |
| `windows-powershell` | boolean | `false` | Use PowerShell on Windows as default shell. (Deprecated. Use `windows-shell` instead. |
| `windows-shell` | `[COMMAND, ARGS…]` | - | Set the command used to invoke recipes and evaluate backticks. |
| `working-directory`<sup>1.33.0</sup> | string | - | Set the working directory for recipes and backticks, relative to the default working directory. |

Boolean settings can be written as:

```justfile
set NAME
```

Which is equivalent to:

```justfile
set NAME := true
```

#### Allow Duplicate Recipes

If `allow-duplicate-recipes` is set to `true`, defining multiple recipes with
the same name is not an error and the last definition is used. Defaults to
`false`.

```just
set allow-duplicate-recipes

@foo:
  echo foo

@foo:
  echo bar
```

```console
$ just foo
bar
```

#### Allow Duplicate Variables

If `allow-duplicate-variables` is set to `true`, defining multiple variables
with the same name is not an error and the last definition is used. Defaults to
`false`.

```just
set allow-duplicate-variables

a := "foo"
a := "bar"

@foo:
  echo {{a}}
```

```console
$ just foo
bar
```

#### Dotenv Settings

If any of `dotenv-load`, `dotenv-filename`, `dotenv-path`, or `dotenv-required`
are set, `just` will try to load environment variables from a file.

If `dotenv-path` is set, `just` will look for a file at the given path, which
may be absolute, or relative to the working directory.

The command-line option `--dotenv-path`, short form `-E`, can be used to set or
override `dotenv-path` at runtime.

If `dotenv-filename` is set `just` will look for a file at the given path,
relative to the working directory and each of its ancestors.

If `dotenv-filename` is not set, but `dotenv-load` or `dotenv-required` are
set, just will look for a file named `.env`, relative to the working directory
and each of its ancestors.

`dotenv-filename` and `dotenv-path` are similar, but `dotenv-path` is only
checked relative to the working directory, whereas `dotenv-filename` is checked
relative to the working directory and each of its ancestors.

It is not an error if an environment file is not found, unless
`dotenv-required` is set.

The loaded variables are environment variables, not `just` variables, and so
must be accessed using `$VARIABLE_NAME` in recipes and backticks.

For example, if your `.env` file contains:

```console
# a comment, will be ignored
DATABASE_ADDRESS=localhost:6379
SERVER_PORT=1337
```

And your `justfile` contains:

```just
set dotenv-load

serve:
  @echo "Starting server with database $DATABASE_ADDRESS on port $SERVER_PORT…"
  ./server --database $DATABASE_ADDRESS --port $SERVER_PORT
```

`just serve` will output:

```console
$ just serve
Starting server with database localhost:6379 on port 1337…
./server --database $DATABASE_ADDRESS --port $SERVER_PORT
```

#### Export

The `export` setting causes all `just` variables to be exported as environment
variables. Defaults to `false`.

```just
set export

a := "hello"

@foo b:
  echo $a
  echo $b
```

```console
$ just foo goodbye
hello
goodbye
```

#### Positional Arguments

If `positional-arguments` is `true`, recipe arguments will be passed as
positional arguments to commands. For linewise recipes, argument `$0` will be
the name of the recipe.

For example, running this recipe:

```just
set positional-arguments

@foo bar:
  echo $0
  echo $1
```

Will produce the following output:

```console
$ just foo hello
foo
hello
```

When using an `sh`-compatible shell, such as `bash` or `zsh`, `$@` expands to
the positional arguments given to the recipe, starting from one. When used
within double quotes as `"$@"`, arguments including whitespace will be passed
on as if they were double-quoted. That is, `"$@"` is equivalent to `"$1" "$2"`…
When there are no positional parameters, `"$@"` and `$@` expand to nothing
(i.e., they are removed).

This example recipe will print arguments one by one on separate lines:

```just
set positional-arguments

@test *args='':
  bash -c 'while (( "$#" )); do echo - $1; shift; done' -- "$@"
```

Running it with _two_ arguments:

```console
$ just test foo "bar baz"
- foo
- bar baz
```

Positional arguments may also be turned on on a per-recipe basis with the
`[positional-arguments]` attribute<sup>1.29.0</sup>:

```just
[positional-arguments]
@foo bar:
  echo $0
  echo $1
```

Note that PowerShell does not handle positional arguments in the same way as
other shells, so turning on positional arguments will likely break recipes that
use PowerShell.

If using PowerShell 7.4 or better, the `-CommandWithArgs` flag will make
positional arguments work as expected:

```just
set shell := ['pwsh.exe', '-CommandWithArgs']
set positional-arguments

print-args a b c:
  Write-Output @($args[1..($args.Count - 1)])
```

#### Shell

The `shell` setting controls the command used to invoke recipe lines and
backticks. Shebang recipes are unaffected. The default shell is `sh -cu`.

```just
# use python3 to execute recipe lines and backticks
set shell := ["python3", "-c"]

# use print to capture result of evaluation
foos := `print("foo" * 4)`

foo:
  print("Snake snake snake snake.")
  print("{{foos}}")
```

`just` passes the command to be executed as an argument. Many shells will need
an additional flag, often `-c`, to make them evaluate the first argument.

##### Windows Shell

`just` uses `sh` on Windows by default. To use a different shell on Windows,
use `windows-shell`:

```just
set windows-shell := ["powershell.exe", "-NoLogo", "-Command"]

hello:
  Write-Host "Hello, world!"
```

See
[powershell.just](https://github.com/casey/just/blob/master/examples/powershell.just)
for a justfile that uses PowerShell on all platforms.

##### Windows PowerShell

*`set windows-powershell` uses the legacy `powershell.exe` binary, and is no
longer recommended. See the `windows-shell` setting above for a more flexible
way to control which shell is used on Windows.*

`just` uses `sh` on Windows by default. To use `powershell.exe` instead, set
`windows-powershell` to true.

```just
set windows-powershell := true

hello:
  Write-Host "Hello, world!"
```

##### Python 3

```just
set shell := ["python3", "-c"]
```

##### Bash

```just
set shell := ["bash", "-uc"]
```

##### Z Shell

```just
set shell := ["zsh", "-uc"]
```

##### Fish

```just
set shell := ["fish", "-c"]
```

##### Nushell

```just
set shell := ["nu", "-c"]
```

If you want to change the default table mode to `light`:

```just
set shell := ['nu', '-m', 'light', '-c']
```

*[Nushell](https://github.com/nushell/nushell) was written in Rust, and **has
cross-platform support for Windows / macOS and Linux**.*

### Documentation Comments

Comments immediately preceding a recipe will appear in `just --list`:

```just
# build stuff
build:
  ./bin/build

# test stuff
test:
  ./bin/test
```

```console
$ just --list
Available recipes:
    build # build stuff
    test # test stuff
```

The `[doc]` attribute can be used to set or suppress a recipe's doc comment:

```just
# This comment won't appear
[doc('Build stuff')]
build:
  ./bin/build

# This one won't either
[doc]
test:
  ./bin/test
```

```console
$ just --list
Available recipes:
    build # Build stuff
    test
```

### Expressions and Substitutions

Various operators and function calls are supported in expressions, which may be
used in assignments, default recipe arguments, and inside recipe body `{{…}}`
substitutions.

```just
tmpdir  := `mktemp -d`
version := "0.2.7"
tardir  := tmpdir / "awesomesauce-" + version
tarball := tardir + ".tar.gz"
config  := quote(config_dir() / ".project-config")

publish:
  rm -f {{tarball}}
  mkdir {{tardir}}
  cp README.md *.c {{ config }} {{tardir}}
  tar zcvf {{tarball}} {{tardir}}
  scp {{tarball}} me@server.com:release/
  rm -rf {{tarball}} {{tardir}}
```

#### Concatenation

The `+` operator returns the left-hand argument concatenated with the
right-hand argument:

```just
foobar := 'foo' + 'bar'
```

#### Logical Operators

The logical operators `&&` and `||` can be used to coalesce string
values<sup>1.37.0</sup>, similar to Python's `and` and `or`. These operators
consider the empty string `''` to be false, and all other strings to be true.

These operators are currently unstable.

The `&&` operator returns the empty string if the left-hand argument is the
empty string, otherwise it returns the right-hand argument:

```justfile
foo := '' && 'goodbye'      # ''
bar := 'hello' && 'goodbye' # 'goodbye'
```

The `||` operator returns the left-hand argument if it is non-empty, otherwise
it returns the right-hand argument:

```justfile
foo := '' || 'goodbye'      # 'goodbye'
bar := 'hello' || 'goodbye' # 'hello'
```

#### Joining Paths

The `/` operator can be used to join two strings with a slash:

```just
foo := "a" / "b"
```

```
$ just --evaluate foo
a/b
```

Note that a `/` is added even if one is already present:

```just
foo := "a/"
bar := foo / "b"
```

```
$ just --evaluate bar
a//b
```

Absolute paths can also be constructed<sup>1.5.0</sup>:

```just
foo := / "b"
```

```
$ just --evaluate foo
/b
```

The `/` operator uses the `/` character, even on Windows. Thus, using the `/`
operator should be avoided with paths that use universal naming convention
(UNC), i.e., those that start with `\?`, since forward slashes are not
supported with UNC paths.

#### Escaping `{{`

To write a recipe containing `{{`, use `{{{{`:

```just
braces:
  echo 'I {{{{LOVE}} curly braces!'
```

(An unmatched `}}` is ignored, so it doesn't need to be escaped.)

Another option is to put all the text you'd like to escape inside of an
interpolation:

```just
braces:
  echo '{{'I {{LOVE}} curly braces!'}}'
```

Yet another option is to use `{{ "{{" }}`:

```just
braces:
  echo 'I {{ "{{" }}LOVE}} curly braces!'
```

### Strings

`'single'`, `"double"`, and `'''triple'''` quoted string literals are
supported. Unlike in recipe bodies, `{{…}}` interpolations are not supported
inside strings.

Double-quoted strings support escape sequences:

```just
carriage-return   := "\r"
double-quote      := "\""
newline           := "\n"
no-newline        := "\
"
slash             := "\\"
tab               := "\t"
unicode-codepoint := "\u{1F916}"
```

```console
$ just --evaluate
"arriage-return   := "
double-quote      := """
newline           := "
"
no-newline        := ""
slash             := "\"
tab               := "     "
unicode-codepoint := "🤖"
```

The unicode character escape sequence `\u{…}`<sup>1.36.0</sup> accepts up to
six hex digits.

Strings may contain line breaks:

```just
single := '
hello
'

double := "
goodbye
"
```

Single-quoted strings do not recognize escape sequences:

```just
escapes := '\t\n\r\"\\'
```

```console
$ just --evaluate
escapes := "\t\n\r\"\\"
```

Indented versions of both single- and double-quoted strings, delimited by
triple single- or double-quotes, are supported. Indented string lines are
stripped of a leading line break, and leading whitespace common to all
non-blank lines:

```just
# this string will evaluate to `foo\nbar\n`
x := '''
  foo
  bar
'''

# this string will evaluate to `abc\n  wuv\nxyz\n`
y := """
  abc
    wuv
  xyz
"""
```

Similar to unindented strings, indented double-quoted strings process escape
sequences, and indented single-quoted strings ignore escape sequences. Escape
sequence processing takes place after unindentation. The unindentation
algorithm does not take escape-sequence produced whitespace or newlines into
account.

Strings prefixed with `x` are shell expanded<sup>1.27.0</sup>:

```justfile
foobar := x'~/$FOO/${BAR}'
```

| Value | Replacement |
|------|-------------|
| `$VAR` | value of environment variable `VAR` |
| `${VAR}` | value of environment variable `VAR` |
| `${VAR:-DEFAULT}` | value of environment variable `VAR`, or `DEFAULT` if `VAR` is not set |
| Leading `~` | path to current user's home directory |
| Leading `~USER` | path to `USER`'s home directory |

This expansion is performed at compile time, so variables from `.env` files and
exported `just` variables cannot be used. However, this allows shell expanded
strings to be used in places like settings and import paths, which cannot
depend on `just` variables and `.env` files.

### Ignoring Errors

Normally, if a command returns a non-zero exit status, execution will stop. To
continue execution after a command, even if it fails, prefix the command with
`-`:

```just
foo:
  -cat foo
  echo 'Done!'
```

```console
$ just foo
cat foo
cat: foo: No such file or directory
echo 'Done!'
Done!
```

### Functions

`just` provides many built-in functions for use in expressions, including
recipe body `{{…}}` substitutions, assignments, and default parameter values.

All functions ending in `_directory` can be abbreviated to `_dir`. So
`home_directory()` can also be written as `home_dir()`. In addition,
`invocation_directory_native()` can be abbreviated to
`invocation_dir_native()`.

#### System Information

- `arch()` — Instruction set architecture. Possible values are: `"aarch64"`,
  `"arm"`, `"asmjs"`, `"hexagon"`, `"mips"`, `"msp430"`, `"powerpc"`,
  `"powerpc64"`, `"s390x"`, `"sparc"`, `"wasm32"`, `"x86"`, `"x86_64"`, and
  `"xcore"`.
- `num_cpus()`<sup>1.15.0</sup> - Number of logical CPUs.
- `os()` — Operating system. Possible values are: `"android"`, `"bitrig"`,
  `"dragonfly"`, `"emscripten"`, `"freebsd"`, `"haiku"`, `"ios"`, `"linux"`,
  `"macos"`, `"netbsd"`, `"openbsd"`, `"solaris"`, and `"windows"`.
- `os_family()` — Operating system family; possible values are: `"unix"` and
  `"windows"`.

For example:

```just
system-info:
  @echo "This is an {{arch()}} machine".
```

```console
$ just system-info
This is an x86_64 machine
```

The `os_family()` function can be used to create cross-platform `justfile`s
that work on various operating systems. For an example, see
[cross-platform.just](https://github.com/casey/just/blob/master/examples/cross-platform.just)
file.

#### External Commands

- `shell(command, args...)`<sup>1.27.0</sup> returns the standard output of shell script
  `command` with zero or more positional arguments `args`. The shell used to
  interpret `command` is the same shell that is used to evaluate recipe lines,
  and can be changed with `set shell := […]`.

  `command` is passed as the first argument, so if the command is `'echo $@'`,
  the full command line, with the default shell command `sh -cu` and `args`
  `'foo'` and `'bar'` will be:

  ```
  'sh' '-cu' 'echo $@' 'echo $@' 'foo' 'bar'
  ```

  This is so that `$@` works as expected, and `$1` refers to the first
  argument. `$@` does not include the first positional argument, which is
  expected to be the name of the program being run.

```just
# arguments can be variables or expressions
file := '/sys/class/power_supply/BAT0/status'
bat0stat := shell('cat $1', file)

# commands can be variables or expressions
command := 'wc -l'
output := shell(command + ' "$1"', 'main.c')

# arguments referenced by the shell command must be used
empty := shell('echo', 'foo')
full := shell('echo $1', 'foo')
error := shell('echo $1')
```

```just
# Using python as the shell. Since `python -c` sets `sys.argv[0]` to `'-c'`,
# the first "real" positional argument will be `sys.argv[2]`.
set shell := ["python3", "-c"]
olleh := shell('import sys; print(sys.argv[2][::-1])', 'hello')
```

#### Environment Variables

- `env(key)`<sup>1.15.0</sup> — Retrieves the environment variable with name `key`, aborting
  if it is not present.

```just
home_dir := env('HOME')

test:
  echo "{{home_dir}}"
```

```console
$ just
/home/user1
```

- `env(key, default)`<sup>1.15.0</sup> — Retrieves the environment variable with
  name `key`, returning `default` if it is not present.
<<<<<<< HEAD
- `env(key)`<sup>1.15.0</sup> — Alias for `env_var(key)`.
- `env(key, default)`<sup>1.15.0</sup> — Alias for `env_var_or_default(key, default)`.
- `which(exe)`<sup>master</sup> — Retrieves the full path of `exe` according
  to the `PATH`. Returns an empty string if no executable named `exe` exists.

```just
bash := which("bash")
nexist := which("does-not-exist")

@test:
    echo "bash: '{{bash}}'"
    echo "nexist: '{{nexist}}'"
```

```console
bash: '/bin/bash'
nexist: ''
=======
- `env_var(key)` — Deprecated alias for `env(key)`.
- `env_var_or_default(key, default)` — Deprecated alias for `env(key, default)`.

A default can be substituted for an empty environment variable value with the
`||` operator, currently unstable:

```just
set unstable

foo := env('FOO') || 'DEFAULT_VALUE'
>>>>>>> b7696e16
```

#### Invocation Information

- `is_dependency()` - Returns the string `true` if the current recipe is being
  run as a dependency of another recipe, rather than being run directly,
  otherwise returns the string `false`.

#### Invocation Directory

- `invocation_directory()` - Retrieves the absolute path to the current
  directory when `just` was invoked, before  `just` changed it (chdir'd) prior
  to executing commands. On Windows, `invocation_directory()` uses `cygpath` to
  convert the invocation directory to a Cygwin-compatible `/`-separated path.
  Use `invocation_directory_native()` to return the verbatim invocation
  directory on all platforms.

For example, to call `rustfmt` on files just under the "current directory"
(from the user/invoker's perspective), use the following rule:

```just
rustfmt:
  find {{invocation_directory()}} -name \*.rs -exec rustfmt {} \;
```

Alternatively, if your command needs to be run from the current directory, you
could use (e.g.):

```just
build:
  cd {{invocation_directory()}}; ./some_script_that_needs_to_be_run_from_here
```

- `invocation_directory_native()` - Retrieves the absolute path to the current
  directory when `just` was invoked, before  `just` changed it (chdir'd) prior
  to executing commands.

#### Justfile and Justfile Directory

- `justfile()` - Retrieves the path of the current `justfile`.

- `justfile_directory()` - Retrieves the path of the parent directory of the
  current `justfile`.

For example, to run a command relative to the location of the current
`justfile`:

```just
script:
  {{justfile_directory()}}/scripts/some_script
```

#### Source and Source Directory

- `source_file()`<sup>1.27.0</sup> - Retrieves the path of the current source file.

- `source_directory()`<sup>1.27.0</sup> - Retrieves the path of the parent directory of the
  current source file.

`source_file()` and `source_directory()` behave the same as `justfile()` and
`justfile_directory()` in the root `justfile`, but will return the path and
directory, respectively, of the current `import` or `mod` source file when
called from within an import or submodule.

#### Just Executable

- `just_executable()` - Absolute path to the `just` executable.

For example:

```just
executable:
  @echo The executable is at: {{just_executable()}}
```

```console
$ just
The executable is at: /bin/just
```

#### Just Process ID

- `just_pid()` - Process ID of the `just` executable.

For example:

```just
pid:
  @echo The process ID is: {{ just_pid() }}
```

```console
$ just
The process ID is: 420
```

#### String Manipulation

- `append(suffix, s)`<sup>1.27.0</sup> Append `suffix` to whitespace-separated
  strings in `s`. `append('/src', 'foo bar baz')` → `'foo/src bar/src baz/src'`
- `prepend(prefix, s)`<sup>1.27.0</sup> Prepend `prefix` to
  whitespace-separated strings in `s`. `prepend('src/', 'foo bar baz')` →
  `'src/foo src/bar src/baz'`
- `encode_uri_component(s)`<sup>1.27.0</sup> - Percent-encode characters in `s`
  except `[A-Za-z0-9_.!~*'()-]`, matching the behavior of the
  [JavaScript `encodeURIComponent` function](https://developer.mozilla.org/en-US/docs/Web/JavaScript/Reference/Global_Objects/encodeURIComponent).
- `quote(s)` - Replace all single quotes with `'\''` and prepend and append
  single quotes to `s`. This is sufficient to escape special characters for
  many shells, including most Bourne shell descendants.
- `replace(s, from, to)` - Replace all occurrences of `from` in `s` to `to`.
- `replace_regex(s, regex, replacement)` - Replace all occurrences of `regex`
  in `s` to `replacement`. Regular expressions are provided by the
  [Rust `regex` crate](https://docs.rs/regex/latest/regex/). See the
  [syntax documentation](https://docs.rs/regex/latest/regex/#syntax) for usage
  examples. Capture groups are supported. The `replacement` string uses
  [Replacement string syntax](https://docs.rs/regex/latest/regex/struct.Regex.html#replacement-string-syntax).
- `trim(s)` - Remove leading and trailing whitespace from `s`.
- `trim_end(s)` - Remove trailing whitespace from `s`.
- `trim_end_match(s, pat)` - Remove suffix of `s` matching `pat`.
- `trim_end_matches(s, pat)` - Repeatedly remove suffixes of `s` matching
  `pat`.
- `trim_start(s)` - Remove leading whitespace from `s`.
- `trim_start_match(s, pat)` - Remove prefix of `s` matching `pat`.
- `trim_start_matches(s, pat)` - Repeatedly remove prefixes of `s` matching
  `pat`.

#### Case Conversion

- `capitalize(s)`<sup>1.7.0</sup> - Convert first character of `s` to uppercase
  and the rest to lowercase.
- `kebabcase(s)`<sup>1.7.0</sup> - Convert `s` to `kebab-case`.
- `lowercamelcase(s)`<sup>1.7.0</sup> - Convert `s` to `lowerCamelCase`.
- `lowercase(s)` - Convert `s` to lowercase.
- `shoutykebabcase(s)`<sup>1.7.0</sup> - Convert `s` to `SHOUTY-KEBAB-CASE`.
- `shoutysnakecase(s)`<sup>1.7.0</sup> - Convert `s` to `SHOUTY_SNAKE_CASE`.
- `snakecase(s)`<sup>1.7.0</sup> - Convert `s` to `snake_case`.
- `titlecase(s)`<sup>1.7.0</sup> - Convert `s` to `Title Case`.
- `uppercamelcase(s)`<sup>1.7.0</sup> - Convert `s` to `UpperCamelCase`.
- `uppercase(s)` - Convert `s` to uppercase.

#### Path Manipulation

##### Fallible

- `absolute_path(path)` - Absolute path to relative `path` in the working
  directory. `absolute_path("./bar.txt")` in directory `/foo` is
  `/foo/bar.txt`.
- `canonicalize(path)`<sup>1.24.0</sup> - Canonicalize `path` by resolving symlinks and removing
  `.`, `..`, and extra `/`s where possible.
- `extension(path)` - Extension of `path`. `extension("/foo/bar.txt")` is
  `txt`.
- `file_name(path)` - File name of `path` with any leading directory components
  removed. `file_name("/foo/bar.txt")` is `bar.txt`.
- `file_stem(path)` - File name of `path` without extension.
  `file_stem("/foo/bar.txt")` is `bar`.
- `parent_directory(path)` - Parent directory of `path`.
  `parent_directory("/foo/bar.txt")` is `/foo`.
- `without_extension(path)` - `path` without extension.
  `without_extension("/foo/bar.txt")` is `/foo/bar`.

These functions can fail, for example if a path does not have an extension,
which will halt execution.

##### Infallible

- `clean(path)` - Simplify `path` by removing extra path separators,
  intermediate `.` components, and `..` where possible. `clean("foo//bar")` is
  `foo/bar`, `clean("foo/..")` is `.`, `clean("foo/./bar")` is `foo/bar`.
- `join(a, b…)` - *This function uses `/` on Unix and `\` on Windows, which can
  be lead to unwanted behavior. The `/` operator, e.g., `a / b`, which always
  uses `/`, should be considered as a replacement unless `\`s are specifically
  desired on Windows.* Join path `a` with path `b`. `join("foo/bar", "baz")` is
  `foo/bar/baz`. Accepts two or more arguments.

#### Filesystem Access

- `path_exists(path)` - Returns `true` if the path points at an existing entity
  and `false` otherwise. Traverses symbolic links, and returns `false` if the
  path is inaccessible or points to a broken symlink.
- `read(path)`<sup>master</sup> - Returns the content of file at `path` as
  string.

##### Error Reporting

- `error(message)` - Abort execution and report error `message` to user.

#### UUID and Hash Generation

- `blake3(string)`<sup>1.25.0</sup> - Return [BLAKE3] hash of `string` as hexadecimal string.
- `blake3_file(path)`<sup>1.25.0</sup> - Return [BLAKE3] hash of file at `path` as hexadecimal
  string.
- `sha256(string)` - Return the SHA-256 hash of `string` as hexadecimal string.
- `sha256_file(path)` - Return SHA-256 hash of file at `path` as hexadecimal
  string.
- `uuid()` - Generate a random version 4 UUID.

[BLAKE3]: https://github.com/BLAKE3-team/BLAKE3/

#### Random

- `choose(n, alphabet)`<sup>1.27.0</sup> - Generate a string of `n` randomly
  selected characters from `alphabet`, which may not contain repeated
  characters. For example, `choose('64', HEX)` will generate a random
  64-character lowercase hex string.

#### Datetime

- `datetime(format)`<sup>1.30.0</sup> - Return local time with `format`.
- `datetime_utc(format)`<sup>1.30.0</sup> - Return UTC time with `format`.

The arguments to `datetime` and `datetime_utc` are `strftime`-style format
strings, see the
[`chrono` library docs](https://docs.rs/chrono/latest/chrono/format/strftime/index.html)
for details.

#### Semantic Versions

- `semver_matches(version, requirement)`<sup>1.16.0</sup> - Check whether a
  [semantic `version`](https://semver.org), e.g., `"0.1.0"` matches a
  `requirement`, e.g., `">=0.1.0"`, returning `"true"` if so and `"false"`
  otherwise.

#### Style

- `style(name)`<sup>1.37.0</sup> - Return a named terminal display attribute
  escape sequence used by `just`. Unlike terminal display attribute escape
  sequence constants, which contain standard colors and styles, `style(name)`
  returns an escape sequence used by `just` itself, and can be used to make
  recipe output match `just`'s own output.

  Recognized values for `name` are `'command'`, for echoed recipe lines,
  `error`, and `warning`.

  For example, to style an error message:

  ```just
  scary:
    @echo '{{ style("error") }}OH NO{{ NORMAL }}'
  ```

##### User Directories<sup>1.23.0</sup>

These functions return paths to user-specific directories for things like
configuration, data, caches, executables, and the user's home directory.

On Unix, these functions follow the
[XDG Base Directory Specification](https://specifications.freedesktop.org/basedir-spec/basedir-spec-latest.html).

On MacOS and Windows, these functions return the system-specified user-specific
directories. For example, `cache_directory()` returns `~/Library/Caches` on
MacOS and `{FOLDERID_LocalAppData}` on Windows.

See the [`dirs`](https://docs.rs/dirs/latest/dirs/index.html) crate for more
details.

- `cache_directory()` - The user-specific cache directory.
- `config_directory()` - The user-specific configuration directory.
- `config_local_directory()` - The local user-specific configuration directory.
- `data_directory()` - The user-specific data directory.
- `data_local_directory()` - The local user-specific data directory.
- `executable_directory()` - The user-specific executable directory.
- `home_directory()` - The user's home directory.

If you would like to use XDG base directories on all platforms you can use the
`env(…)` function with the appropriate environment variable and fallback,
although note that the XDG specification requires ignoring non-absolute paths,
so for full compatibility with spec-compliant applications, you would need to
do:

```just
xdg_config_dir := if env('XDG_CONFIG_HOME', '') =~ '^/' {
  env('XDG_CONFIG_HOME')
} else {
  home_directory() / '.config'
}
```

### Constants

A number of constants are predefined:

| Name | Value |
|------|-------------|
| `HEX`<sup>1.27.0</sup> | `"0123456789abcdef"` |
| `HEXLOWER`<sup>1.27.0</sup> | `"0123456789abcdef"` |
| `HEXUPPER`<sup>1.27.0</sup> | `"0123456789ABCDEF"` |
| `CLEAR`<sup>1.37.0</sup> | `"\ec"` |
| `NORMAL`<sup>1.37.0</sup> | `"\e[0m"` |
| `BOLD`<sup>1.37.0</sup> | `"\e[1m"` |
| `ITALIC`<sup>1.37.0</sup> | `"\e[3m"` |
| `UNDERLINE`<sup>1.37.0</sup> | `"\e[4m"` |
| `INVERT`<sup>1.37.0</sup> | `"\e[7m"` |
| `HIDE`<sup>1.37.0</sup> | `"\e[8m"` |
| `STRIKETHROUGH`<sup>1.37.0</sup> | `"\e[9m"` |
| `BLACK`<sup>1.37.0</sup> | `"\e[30m"` |
| `RED`<sup>1.37.0</sup> | `"\e[31m"` |
| `GREEN`<sup>1.37.0</sup> | `"\e[32m"` |
| `YELLOW`<sup>1.37.0</sup> | `"\e[33m"` |
| `BLUE`<sup>1.37.0</sup> | `"\e[34m"` |
| `MAGENTA`<sup>1.37.0</sup> | `"\e[35m"` |
| `CYAN`<sup>1.37.0</sup> | `"\e[36m"` |
| `WHITE`<sup>1.37.0</sup> | `"\e[37m"` |
| `BG_BLACK`<sup>1.37.0</sup> | `"\e[40m"` |
| `BG_RED`<sup>1.37.0</sup> | `"\e[41m"` |
| `BG_GREEN`<sup>1.37.0</sup> | `"\e[42m"` |
| `BG_YELLOW`<sup>1.37.0</sup> | `"\e[43m"` |
| `BG_BLUE`<sup>1.37.0</sup> | `"\e[44m"` |
| `BG_MAGENTA`<sup>1.37.0</sup> | `"\e[45m"` |
| `BG_CYAN`<sup>1.37.0</sup> | `"\e[46m"` |
| `BG_WHITE`<sup>1.37.0</sup> | `"\e[47m"` |

```just
@foo:
  echo {{HEX}}
```

```console
$ just foo
0123456789abcdef
```

Constants starting with `\e` are
[ANSI escape sequences](https://en.wikipedia.org/wiki/ANSI_escape_code).

`CLEAR` clears the screen, similar to the `clear` command. The rest are of the
form `\e[Nm`, where `N` is an integer, and set terminal display attributes.

Terminal display attribute escape sequences can be combined, for example text
weight `BOLD`, text style `STRIKETHROUGH`, foreground color `CYAN`, and
background color `BG_BLUE`. They should be followed by `NORMAL`, to reset the
terminal back to normal.

Escape sequences should be quoted, since `[` is treated as a special character
by some shells.

```just
@foo:
  echo '{{BOLD + STRIKETHROUGH + CYAN + BG_BLUE}}Hi!{{NORMAL}}'
```

### Attributes

Recipes, `mod` statements, and aliases may be annotated with attributes that
change their behavior.

| Name | Type | Description |
|------|------|-------------|
| `[confirm]`<sup>1.17.0</sup> | recipe | Require confirmation prior to executing recipe. |
| `[confirm('PROMPT')]`<sup>1.23.0</sup> | recipe | Require confirmation prior to executing recipe with a custom prompt. |
| `[doc('DOC')]`<sup>1.27.0</sup> | module, recipe | Set recipe or module's [documentation comment](#documentation-comments) to `DOC`. |
| `[extension('EXT')]`<sup>1.32.0</sup> | recipe | Set shebang recipe script's file extension to `EXT`. `EXT` should include a period if one is desired. |
| `[group('NAME')]`<sup>1.27.0</sup> | module, recipe | Put recipe or module in in [group](#groups) `NAME`. |
| `[linux]`<sup>1.8.0</sup> | recipe | Enable recipe on Linux. |
| `[macos]`<sup>1.8.0</sup> | recipe | Enable recipe on MacOS. |
| `[no-cd]`<sup>1.9.0</sup> | recipe | Don't change directory before executing recipe. |
| `[no-exit-message]`<sup>1.7.0</sup> | recipe | Don't print an error message if recipe fails. |
| `[no-quiet]`<sup>1.23.0</sup> | recipe | Override globally quiet recipes and always echo out the recipe. |
| `[openbsd]`<sup>1.38.0</sup> | recipe | Enable recipe on OpenBSD. |
| `[positional-arguments]`<sup>1.29.0</sup> | recipe | Turn on [positional arguments](#positional-arguments) for this recipe. |
| `[private]`<sup>1.10.0</sup> | alias, recipe | Make recipe, alias, or variable private. See [Private Recipes](#private-recipes). |
| `[script]`<sup>1.33.0</sup> | recipe | Execute recipe as script. See [script recipes](#script-recipes) for more details. |
| `[script(COMMAND)]`<sup>1.32.0</sup> | recipe | Execute recipe as a script interpreted by `COMMAND`. See [script recipes](#script-recipes) for more details. |
| `[unix]`<sup>1.8.0</sup> | recipe | Enable recipe on Unixes. (Includes MacOS). |
| `[windows]`<sup>1.8.0</sup> | recipe | Enable recipe on Windows. |
| `[working-directory(PATH)]`<sup>1.38.0</sup> | recipe | Set recipe working directory. `PATH` may be relative or absolute. If relative, it is interpreted relative to the default working directory. |

A recipe can have multiple attributes, either on multiple lines:

```just
[no-cd]
[private]
foo:
    echo "foo"
```

Or separated by commas on a single line<sup>1.14.0</sup>:

```just
[no-cd, private]
foo:
    echo "foo"
```

#### Enabling and Disabling Recipes<sup>1.8.0</sup>

The `[linux]`, `[macos]`, `[unix]`, and `[windows]` attributes are
configuration attributes. By default, recipes are always enabled. A recipe with
one or more configuration attributes will only be enabled when one or more of
those configurations is active.

This can be used to write `justfile`s that behave differently depending on
which operating system they run on. The `run` recipe in this `justfile` will
compile and run `main.c`, using a different C compiler and using the correct
output binary name for that compiler depending on the operating system:

```just
[unix]
run:
  cc main.c
  ./a.out

[windows]
run:
  cl main.c
  main.exe
```

#### Disabling Changing Directory<sup>1.9.0</sup>

`just` normally executes recipes with the current directory set to the
directory that contains the `justfile`. This can be disabled using the
`[no-cd]` attribute. This can be used to create recipes which use paths
relative to the invocation directory, or which operate on the current
directory.

For example, this `commit` recipe:

```just
[no-cd]
commit file:
  git add {{file}}
  git commit
```

Can be used with paths that are relative to the current directory, because
`[no-cd]` prevents `just` from changing the current directory when executing
`commit`.

#### Requiring Confirmation for Recipes<sup>1.17.0</sup>

`just` normally executes all recipes unless there is an error. The `[confirm]`
attribute allows recipes require confirmation in the terminal prior to running.
This can be overridden by passing `--yes` to `just`, which will automatically
confirm any recipes marked by this attribute.

Recipes dependent on a recipe that requires confirmation will not be run if the
relied upon recipe is not confirmed, as well as recipes passed after any recipe
that requires confirmation.

```just
[confirm]
delete-all:
  rm -rf *
```

#### Custom Confirmation Prompt<sup>1.23.0</sup>

The default confirmation prompt can be overridden with `[confirm(PROMPT)]`:

```just
[confirm("Are you sure you want to delete everything?")]
delete-everything:
  rm -rf *
```

### Groups

Recipes and modules may be annotated with a group name:

```just
[group('lint')]
js-lint:
    echo 'Running JS linter…'

[group('rust recipes')]
[group('lint')]
rust-lint:
    echo 'Running Rust linter…'

[group('lint')]
cpp-lint:
  echo 'Running C++ linter…'

# not in any group
email-everyone:
    echo 'Sending mass email…'
```

Recipes are listed by group:

```
$ just --list
Available recipes:
    email-everyone # not in any group

    [lint]
    cpp-lint
    js-lint
    rust-lint

    [rust recipes]
    rust-lint
```

`just --list --unsorted` prints recipes in their justfile order within each group:

```
$ just --list --unsorted
Available recipes:
    (no group)
    email-everyone # not in any group

    [lint]
    js-lint
    rust-lint
    cpp-lint

    [rust recipes]
    rust-lint
```

Groups can be listed with `--groups`:

```
$ just --groups
Recipe groups:
  lint
  rust recipes
```

Use `just --groups --unsorted` to print groups in their justfile order.

### Command Evaluation Using Backticks

Backticks can be used to store the result of commands:

```just
localhost := `dumpinterfaces | cut -d: -f2 | sed 's/\/.*//' | sed 's/ //g'`

serve:
  ./serve {{localhost}} 8080
```

Indented backticks, delimited by three backticks, are de-indented in the same
manner as indented strings:

````just
# This backtick evaluates the command `echo foo\necho bar\n`, which produces the value `foo\nbar\n`.
stuff := ```
    echo foo
    echo bar
  ```
````

See the [Strings](#strings) section for details on unindenting.

Backticks may not start with `#!`. This syntax is reserved for a future
upgrade.

The [`shell(…)` function](#external-commands) provides a more general mechanism
to invoke external commands, including the ability to execute the contents of a
variable as a command, and to pass arguments to a command.

### Conditional Expressions

`if`/`else` expressions evaluate different branches depending on if two
expressions evaluate to the same value:

```just
foo := if "2" == "2" { "Good!" } else { "1984" }

bar:
  @echo "{{foo}}"
```

```console
$ just bar
Good!
```

It is also possible to test for inequality:

```just
foo := if "hello" != "goodbye" { "xyz" } else { "abc" }

bar:
  @echo {{foo}}
```

```console
$ just bar
xyz
```

And match against regular expressions:

```just
foo := if "hello" =~ 'hel+o' { "match" } else { "mismatch" }

bar:
  @echo {{foo}}
```

```console
$ just bar
match
```

Regular expressions are provided by the
[regex crate](https://github.com/rust-lang/regex), whose syntax is documented on
[docs.rs](https://docs.rs/regex/1.5.4/regex/#syntax). Since regular expressions
commonly use backslash escape sequences, consider using single-quoted string
literals, which will pass slashes to the regex parser unmolested.

Conditional expressions short-circuit, which means they only evaluate one of
their branches. This can be used to make sure that backtick expressions don't
run when they shouldn't.

```just
foo := if env_var("RELEASE") == "true" { `get-something-from-release-database` } else { "dummy-value" }
```

Conditionals can be used inside of recipes:

```just
bar foo:
  echo {{ if foo == "bar" { "hello" } else { "goodbye" } }}
```

Note the space after the final `}`! Without the space, the interpolation will
be prematurely closed.

Multiple conditionals can be chained:

```just
foo := if "hello" == "goodbye" {
  "xyz"
} else if "a" == "a" {
  "abc"
} else {
  "123"
}

bar:
  @echo {{foo}}
```

```console
$ just bar
abc
```

### Stopping execution with error

Execution can be halted with the `error` function. For example:

```just
foo := if "hello" == "goodbye" {
  "xyz"
} else if "a" == "b" {
  "abc"
} else {
  error("123")
}
```

Which produce the following error when run:

```
error: Call to function `error` failed: 123
   |
16 |   error("123")
```

### Setting Variables from the Command Line

Variables can be overridden from the command line.

```just
os := "linux"

test: build
  ./test --test {{os}}

build:
  ./build {{os}}
```

```console
$ just
./build linux
./test --test linux
```

Any number of arguments of the form `NAME=VALUE` can be passed before recipes:

```console
$ just os=plan9
./build plan9
./test --test plan9
```

Or you can use the `--set` flag:

```console
$ just --set os bsd
./build bsd
./test --test bsd
```

### Getting and Setting Environment Variables

#### Exporting `just` Variables

Assignments prefixed with the `export` keyword will be exported to recipes as
environment variables:

```just
export RUST_BACKTRACE := "1"

test:
  # will print a stack trace if it crashes
  cargo test
```

Parameters prefixed with a `$` will be exported as environment variables:

```just
test $RUST_BACKTRACE="1":
  # will print a stack trace if it crashes
  cargo test
```

Exported variables and parameters are not exported to backticks in the same scope.

```just
export WORLD := "world"
# This backtick will fail with "WORLD: unbound variable"
BAR := `echo hello $WORLD`
```

```just
# Running `just a foo` will fail with "A: unbound variable"
a $A $B=`echo $A`:
  echo $A $B
```

When [export](#export) is set, all `just` variables are exported as environment
variables.

#### Unexporting Environment Variables<sup>1.29.0</sup>

Environment variables can be unexported with the `unexport keyword`:

```just
unexport FOO

@foo:
  echo $FOO
```

```
$ export FOO=bar
$ just foo
sh: FOO: unbound variable
```

#### Getting Environment Variables from the environment

Environment variables from the environment are passed automatically to the
recipes.

```just
print_home_folder:
  echo "HOME is: '${HOME}'"
```

```console
$ just
HOME is '/home/myuser'
```

#### Setting `just` Variables from Environment Variables

Environment variables can be propagated to `just` variables using the `env()` function.
See
[environment-variables](#environment-variables).

### Recipe Parameters

Recipes may have parameters. Here recipe `build` has a parameter called
`target`:

```just
build target:
  @echo 'Building {{target}}…'
  cd {{target}} && make
```

To pass arguments on the command line, put them after the recipe name:

```console
$ just build my-awesome-project
Building my-awesome-project…
cd my-awesome-project && make
```

To pass arguments to a dependency, put the dependency in parentheses along with
the arguments:

```just
default: (build "main")

build target:
  @echo 'Building {{target}}…'
  cd {{target}} && make
```

Variables can also be passed as arguments to dependencies:

```just
target := "main"

_build version:
  @echo 'Building {{version}}…'
  cd {{version}} && make

build: (_build target)
```

A command's arguments can be passed to dependency by putting the dependency in
parentheses along with the arguments:

```just
build target:
  @echo "Building {{target}}…"

push target: (build target)
  @echo 'Pushing {{target}}…'
```

Parameters may have default values:

```just
default := 'all'

test target tests=default:
  @echo 'Testing {{target}}:{{tests}}…'
  ./test --tests {{tests}} {{target}}
```

Parameters with default values may be omitted:

```console
$ just test server
Testing server:all…
./test --tests all server
```

Or supplied:

```console
$ just test server unit
Testing server:unit…
./test --tests unit server
```

Default values may be arbitrary expressions, but expressions containing the
`+`, `&&`, `||`, or `/` operators must be parenthesized:

```just
arch := "wasm"

test triple=(arch + "-unknown-unknown") input=(arch / "input.dat"):
  ./test {{triple}}
```

The last parameter of a recipe may be variadic, indicated with either a `+` or
a `*` before the argument name:

```just
backup +FILES:
  scp {{FILES}} me@server.com:
```

Variadic parameters prefixed with `+` accept _one or more_ arguments and expand
to a string containing those arguments separated by spaces:

```console
$ just backup FAQ.md GRAMMAR.md
scp FAQ.md GRAMMAR.md me@server.com:
FAQ.md                  100% 1831     1.8KB/s   00:00
GRAMMAR.md              100% 1666     1.6KB/s   00:00
```

Variadic parameters prefixed with `*` accept _zero or more_ arguments and
expand to a string containing those arguments separated by spaces, or an empty
string if no arguments are present:

```just
commit MESSAGE *FLAGS:
  git commit {{FLAGS}} -m "{{MESSAGE}}"
```

Variadic parameters can be assigned default values. These are overridden by
arguments passed on the command line:

```just
test +FLAGS='-q':
  cargo test {{FLAGS}}
```

`{{…}}` substitutions may need to be quoted if they contain spaces. For
example, if you have the following recipe:

```just
search QUERY:
  lynx https://www.google.com/?q={{QUERY}}
```

And you type:

```console
$ just search "cat toupee"
```

`just` will run the command `lynx https://www.google.com/?q=cat toupee`, which
will get parsed by `sh` as `lynx`, `https://www.google.com/?q=cat`, and
`toupee`, and not the intended `lynx` and `https://www.google.com/?q=cat toupee`.

You can fix this by adding quotes:

```just
search QUERY:
  lynx 'https://www.google.com/?q={{QUERY}}'
```

Parameters prefixed with a `$` will be exported as environment variables:

```just
foo $bar:
  echo $bar
```

### Dependencies

Dependencies run before recipes that depend on them:

```just
a: b
  @echo A

b:
  @echo B
```

```
$ just a
B
A
```

In a given invocation of `just`, a recipe with the same arguments will only run
once, regardless of how many times it appears in the command-line invocation,
or how many times it appears as a dependency:

```just
a:
  @echo A

b: a
  @echo B

c: a
  @echo C
```

```
$ just a a a a a
A
$ just b c
A
B
C
```

Multiple recipes may depend on a recipe that performs some kind of setup, and
when those recipes run, that setup will only be performed once:

```just
build:
  cc main.c

test-foo: build
  ./a.out --test foo

test-bar: build
  ./a.out --test bar
```

```
$ just test-foo test-bar
cc main.c
./a.out --test foo
./a.out --test bar
```

Recipes in a given run are only skipped when they receive the same arguments:

```just
build:
  cc main.c

test TEST: build
  ./a.out --test {{TEST}}
```

```
$ just test foo test bar
cc main.c
./a.out --test foo
./a.out --test bar
```

#### Running Recipes at the End of a Recipe

Normal dependencies of a recipes always run before a recipe starts. That is to
say, the dependee always runs before the depender. These dependencies are
called "prior dependencies".

A recipe can also have subsequent dependencies, which run immediately after the
recipe and are introduced with an `&&`:

```just
a:
  echo 'A!'

b: a && c d
  echo 'B!'

c:
  echo 'C!'

d:
  echo 'D!'
```

…running _b_ prints:

```console
$ just b
echo 'A!'
A!
echo 'B!'
B!
echo 'C!'
C!
echo 'D!'
D!
```

#### Running Recipes in the Middle of a Recipe

`just` doesn't support running recipes in the middle of another recipe, but you
can call `just` recursively in the middle of a recipe. Given the following
`justfile`:

```just
a:
  echo 'A!'

b: a
  echo 'B start!'
  just c
  echo 'B end!'

c:
  echo 'C!'
```

…running _b_ prints:

```console
$ just b
echo 'A!'
A!
echo 'B start!'
B start!
echo 'C!'
C!
echo 'B end!'
B end!
```

This has limitations, since recipe `c` is run with an entirely new invocation
of `just`: Assignments will be recalculated, dependencies might run twice, and
command line arguments will not be propagated to the child `just` process.

### Shebang Recipes

Recipes that start with `#!` are called shebang recipes, and are executed by
saving the recipe body to a file and running it. This lets you write recipes in
different languages:

```just
polyglot: python js perl sh ruby nu

python:
  #!/usr/bin/env python3
  print('Hello from python!')

js:
  #!/usr/bin/env node
  console.log('Greetings from JavaScript!')

perl:
  #!/usr/bin/env perl
  print "Larry Wall says Hi!\n";

sh:
  #!/usr/bin/env sh
  hello='Yo'
  echo "$hello from a shell script!"

nu:
  #!/usr/bin/env nu
  let hello = 'Hola'
  echo $"($hello) from a nushell script!"

ruby:
  #!/usr/bin/env ruby
  puts "Hello from ruby!"
```

```console
$ just polyglot
Hello from python!
Greetings from JavaScript!
Larry Wall says Hi!
Yo from a shell script!
Hola from a nushell script!
Hello from ruby!
```

On Unix-like operating systems, including Linux and MacOS, shebang recipes are
executed by saving the recipe body to a file in a temporary directory, marking
the file as executable, and executing it. The OS then parses the shebang line
into a command line and invokes it, including the path to the file. For
example, if a recipe starts with `#!/usr/bin/env bash`, the final command that
the OS runs will be something like `/usr/bin/env bash
/tmp/PATH_TO_SAVED_RECIPE_BODY`.

Shebang line splitting is operating system dependent. When passing a command
with arguments, you may need to tell `env` to split them explicitly by using
the `-S` flag:

```just
run:
  #!/usr/bin/env -S bash -x
  ls
```

Windows does not support shebang lines. On Windows, `just` splits the shebang
line into a command and arguments, saves the recipe body to a file, and invokes
the split command and arguments, adding the path to the saved recipe body as
the final argument. For example, on Windows, if a recipe starts with `#! py`,
the final command the OS runs will be something like
`py C:\Temp\PATH_TO_SAVED_RECIPE_BODY`.

### Python Recipes with `uv`

[`uv`](https://github.com/astral-sh/uv) is an excellent cross-platform python
project manager, written in Rust.

Using the `[script]` attribute and `script-interpreter` setting, `just` can
easily be configured to run Python recipes with `uv`:

```just
set unstable

set script-interpreter := ['uv', 'run', '--script']

[script]
hello:
  print("Hello from Python!")

[script]
goodbye:
  # /// script
  # requires-python = ">=3.11"
  # dependencies=["sh"]
  # ///
  import sh
  print(sh.echo("Goodbye from Python!"), end='')
```

Of course, a shebang also works:

```just
hello:
  #!/usr/bin/env uv run --script
  print("Hello from Python!")
```

### Script Recipes

Recipes with a `[script(COMMAND)]`<sup>1.32.0</sup> attribute are run as
scripts interpreted by `COMMAND`. This avoids some of the issues with shebang
recipes, such as the use of `cygpath` on Windows, the need to use
`/usr/bin/env`, and inconsistences in shebang line splitting across Unix OSs.

Recipes with an empty `[script]` attribute are executed with the value of `set
script-interpreter := […]`<sup>1.33.0</sup>, defaulting to `sh -eu`, and *not*
the value of `set shell`.

The body of the recipe is evaluated, written to disk in the temporary
directory, and run by passing its path as an argument to `COMMAND`.

The `[script(…)]` attribute is unstable, so you'll need to use `set unstable`,
set the `JUST_UNSTABLE` environment variable, or pass `--unstable` on the
command line.

### Safer Bash Shebang Recipes

If you're writing a `bash` shebang recipe, consider adding `set -euxo
pipefail`:

```just
foo:
  #!/usr/bin/env bash
  set -euxo pipefail
  hello='Yo'
  echo "$hello from Bash!"
```

It isn't strictly necessary, but `set -euxo pipefail` turns on a few useful
features that make `bash` shebang recipes behave more like normal, linewise
`just` recipe:

- `set -e` makes `bash` exit if a command fails.

- `set -u` makes `bash` exit if a variable is undefined.

- `set -x` makes `bash` print each script line before it's run.

- `set -o pipefail` makes `bash` exit if a command in a pipeline fails. This is
  `bash`-specific, so isn't turned on in normal linewise `just` recipes.

Together, these avoid a lot of shell scripting gotchas.

#### Shebang Recipe Execution on Windows

On Windows, shebang interpreter paths containing a `/` are translated from
Unix-style paths to Windows-style paths using `cygpath`, a utility that ships
with [Cygwin](http://www.cygwin.com).

For example, to execute this recipe on Windows:

```just
echo:
  #!/bin/sh
  echo "Hello!"
```

The interpreter path `/bin/sh` will be translated to a Windows-style path using
`cygpath` before being executed.

If the interpreter path does not contain a `/` it will be executed without
being translated. This is useful if `cygpath` is not available, or you wish to
pass a Windows-style path to the interpreter.

### Setting Variables in a Recipe

Recipe lines are interpreted by the shell, not `just`, so it's not possible to
set `just` variables in the middle of a recipe:

```justfile
foo:
  x := "hello" # This doesn't work!
  echo {{x}}
```

It is possible to use shell variables, but there's another problem. Every
recipe line is run by a new shell instance, so variables set in one line won't
be set in the next:

```just
foo:
  x=hello && echo $x # This works!
  y=bye
  echo $y            # This doesn't, `y` is undefined here!
```

The best way to work around this is to use a shebang recipe. Shebang recipe
bodies are extracted and run as scripts, so a single shell instance will run
the whole thing:

```just
foo:
  #!/usr/bin/env bash
  set -euxo pipefail
  x=hello
  echo $x
```

### Sharing Environment Variables Between Recipes

Each line of each recipe is executed by a fresh shell, so it is not possible to
share environment variables between recipes.

#### Using Python Virtual Environments

Some tools, like [Python's venv](https://docs.python.org/3/library/venv.html),
require loading environment variables in order to work, making them challenging
to use with `just`. As a workaround, you can execute the virtual environment
binaries directly:

```just
venv:
  [ -d foo ] || python3 -m venv foo

run: venv
  ./foo/bin/python3 main.py
```

### Changing the Working Directory in a Recipe

Each recipe line is executed by a new shell, so if you change the working
directory on one line, it won't have an effect on later lines:

```just
foo:
  pwd    # This `pwd` will print the same directory…
  cd bar
  pwd    # …as this `pwd`!
```

There are a couple ways around this. One is to call `cd` on the same line as
the command you want to run:

```just
foo:
  cd bar && pwd
```

The other is to use a shebang recipe. Shebang recipe bodies are extracted and
run as scripts, so a single shell instance will run the whole thing, and thus a
`cd` on one line will affect later lines, just like a shell script:

```just
foo:
  #!/usr/bin/env bash
  set -euxo pipefail
  cd bar
  pwd
```

### Indentation

Recipe lines can be indented with spaces or tabs, but not a mix of both. All of
a recipe's lines must have the same type of indentation, but different recipes
in the same `justfile` may use different indentation.

Each recipe must be indented at least one level from the `recipe-name` but
after that may be further indented.

Here's a justfile with a recipe indented with spaces, represented as `·`, and
tabs, represented as `→`.

```justfile
set windows-shell := ["pwsh", "-NoLogo", "-NoProfileLoadTime", "-Command"]

set ignore-comments

list-space directory:
··#!pwsh
··foreach ($item in $(Get-ChildItem {{directory}} )) {
····echo $item.Name
··}
··echo ""

# indentation nesting works even when newlines are escaped
list-tab directory:
→ @foreach ($item in $(Get-ChildItem {{directory}} )) { \
→ → echo $item.Name \
→ }
→ @echo ""
```

```pwsh
PS > just list-space ~
Desktop
Documents
Downloads

PS > just list-tab ~
Desktop
Documents
Downloads
```

### Multi-Line Constructs

Recipes without an initial shebang are evaluated and run line-by-line, which
means that multi-line constructs probably won't do what you want.

For example, with the following `justfile`:

```justfile
conditional:
  if true; then
    echo 'True!'
  fi
```

The extra leading whitespace before the second line of the `conditional` recipe
will produce a parse error:

```console
$ just conditional
error: Recipe line has extra leading whitespace
  |
3 |         echo 'True!'
  |     ^^^^^^^^^^^^^^^^
```

To work around this, you can write conditionals on one line, escape newlines
with slashes, or add a shebang to your recipe. Some examples of multi-line
constructs are provided for reference.

#### `if` statements

```just
conditional:
  if true; then echo 'True!'; fi
```

```just
conditional:
  if true; then \
    echo 'True!'; \
  fi
```

```just
conditional:
  #!/usr/bin/env sh
  if true; then
    echo 'True!'
  fi
```

#### `for` loops

```just
for:
  for file in `ls .`; do echo $file; done
```

```just
for:
  for file in `ls .`; do \
    echo $file; \
  done
```

```just
for:
  #!/usr/bin/env sh
  for file in `ls .`; do
    echo $file
  done
```

#### `while` loops

```just
while:
  while `server-is-dead`; do ping -c 1 server; done
```

```just
while:
  while `server-is-dead`; do \
    ping -c 1 server; \
  done
```

```just
while:
  #!/usr/bin/env sh
  while `server-is-dead`; do
    ping -c 1 server
  done
```

#### Outside Recipe Bodies

Parenthesized expressions can span multiple lines:

```just
abc := ('a' +
        'b'
         + 'c')

abc2 := (
  'a' +
  'b' +
  'c'
)

foo param=('foo'
      + 'bar'
    ):
  echo {{param}}

bar: (foo
        'Foo'
     )
  echo 'Bar!'
```

Lines ending with a backslash continue on to the next line as if the lines were
joined by whitespace<sup>1.15.0</sup>:

```just
a := 'foo' + \
     'bar'

foo param1 \
  param2='foo' \
  *varparam='': dep1 \
                (dep2 'foo')
  echo {{param1}} {{param2}} {{varparam}}

dep1: \
    # this comment is not part of the recipe body
  echo 'dep1'

dep2 \
  param:
    echo 'Dependency with parameter {{param}}'
```

Backslash line continuations can also be used in interpolations. The line
following the backslash must be indented.

```just
recipe:
  echo '{{ \
  "This interpolation " + \
    "has a lot of text." \
  }}'
  echo 'back to recipe body'
```

### Command Line Options

`just` supports a number of useful command line options for listing, dumping,
and debugging recipes and variables:

```console
$ just --list
Available recipes:
  js
  perl
  polyglot
  python
  ruby
$ just --show perl
perl:
  #!/usr/bin/env perl
  print "Larry Wall says Hi!\n";
$ just --show polyglot
polyglot: python js perl sh ruby
```

Some command-line options can be set with environment variables. For example:

```console
$ export JUST_UNSTABLE=1
$ just
```

Is equivalent to:

```console
$ just --unstable
```

Consult `just --help` to see which options can be set from environment
variables.

### Private Recipes

Recipes and aliases whose name starts with a `_` are omitted from `just --list`:

```just
test: _test-helper
  ./bin/test

_test-helper:
  ./bin/super-secret-test-helper-stuff
```

```console
$ just --list
Available recipes:
    test
```

And from `just --summary`:

```console
$ just --summary
test
```

The `[private]` attribute<sup>1.10.0</sup> may also be used to hide recipes or
aliases without needing to change the name:

```just
[private]
foo:

[private]
alias b := bar

bar:
```

```console
$ just --list
Available recipes:
    bar
```

This is useful for helper recipes which are only meant to be used as
dependencies of other recipes.

### Quiet Recipes

A recipe name may be prefixed with `@` to invert the meaning of `@` before each
line:

```just
@quiet:
  echo hello
  echo goodbye
  @# all done!
```

Now only the lines starting with `@` will be echoed:

```console
$ just quiet
hello
goodbye
# all done!
```

All recipes in a Justfile can be made quiet with `set quiet`:

```just
set quiet

foo:
  echo "This is quiet"

@foo2:
  echo "This is also quiet"
```

The `[no-quiet]` attribute overrides this setting:

```just
set quiet

foo:
  echo "This is quiet"

[no-quiet]
foo2:
  echo "This is not quiet"
```

Shebang recipes are quiet by default:

```just
foo:
  #!/usr/bin/env bash
  echo 'Foo!'
```

```console
$ just foo
Foo!
```

Adding `@` to a shebang recipe name makes `just` print the recipe before
executing it:

```just
@bar:
  #!/usr/bin/env bash
  echo 'Bar!'
```

```console
$ just bar
#!/usr/bin/env bash
echo 'Bar!'
Bar!
```

`just` normally prints error messages when a recipe line fails. These error
messages can be suppressed using the `[no-exit-message]`<sup>1.7.0</sup>
attribute. You may find this especially useful with a recipe that wraps a tool:

```just
git *args:
    @git {{args}}
```

```console
$ just git status
fatal: not a git repository (or any of the parent directories): .git
error: Recipe `git` failed on line 2 with exit code 128
```

Add the attribute to suppress the exit error message when the tool exits with a
non-zero code:

```just
[no-exit-message]
git *args:
    @git {{args}}
```

```console
$ just git status
fatal: not a git repository (or any of the parent directories): .git
```

### Selecting Recipes to Run With an Interactive Chooser

The `--choose` subcommand makes `just` invoke a chooser to select which recipes
to run. Choosers should read lines containing recipe names from standard input
and print one or more of those names separated by spaces to standard output.

Because there is currently no way to run a recipe that requires arguments with
`--choose`, such recipes will not be given to the chooser. Private recipes and
aliases are also skipped.

The chooser can be overridden with the `--chooser` flag. If `--chooser` is not
given, then `just` first checks if `$JUST_CHOOSER` is set. If it isn't, then
the chooser defaults to `fzf`, a popular fuzzy finder.

Arguments can be included in the chooser, i.e. `fzf --exact`.

The chooser is invoked in the same way as recipe lines. For example, if the
chooser is `fzf`, it will be invoked with `sh -cu 'fzf'`, and if the shell, or
the shell arguments are overridden, the chooser invocation will respect those
overrides.

If you'd like `just` to default to selecting recipes with a chooser, you can
use this as your default recipe:

```just
default:
  @just --choose
```

### Invoking `justfile`s in Other Directories

If the first argument passed to `just` contains a `/`, then the following
occurs:

1.  The argument is split at the last `/`.

2.  The part before the last `/` is treated as a directory. `just` will start
    its search for the `justfile` there, instead of in the current directory.

3.  The part after the last slash is treated as a normal argument, or ignored
    if it is empty.

This may seem a little strange, but it's useful if you wish to run a command in
a `justfile` that is in a subdirectory.

For example, if you are in a directory which contains a subdirectory named
`foo`, which contains a `justfile` with the recipe `build`, which is also the
default recipe, the following are all equivalent:

```console
$ (cd foo && just build)
$ just foo/build
$ just foo/
```

Additional recipes after the first are sought in the same `justfile`. For
example, the following are both equivalent:

```console
$ just foo/a b
$ (cd foo && just a b)
```

And will both invoke recipes `a` and `b` in `foo/justfile`.

### Imports

One `justfile` can include the contents of another using `import` statements.

If you have the following `justfile`:

```justfile
import 'foo/bar.just'

a: b
  @echo A
```

And the following text in `foo/bar.just`:

```just
b:
  @echo B
```

`foo/bar.just` will be included in `justfile` and recipe `b` will be defined:

```console
$ just b
B
$ just a
B
A
```

The `import` path can be absolute or relative to the location of the justfile
containing it. A leading `~/` in the import path is replaced with the current
users home directory.

Justfiles are insensitive to order, so included files can reference variables
and recipes defined after the `import` statement.

Imported files can themselves contain `import`s, which are processed
recursively.

`allow-duplicate-recipes` and `allow-duplicate-variables` allow duplicate
recipes and variables, respectively, to override each other, instead of
producing an error.

Within a module, later definitions override earlier definitions:

```just
set allow-duplicate-recipes

foo:

foo:
  echo 'yes'
```

When `import`s are involved, things unfortunately get much more complicated and
hard to explain.

Shallower definitions always override deeper definitions, so recipes at the top
level will override recipes in imports, and recipes in an import will override
recipes in an import which itself imports those recipes.

When two duplicate definitions are imported and are at the same depth, the one
from the earlier import will override the one from the later import.

This is because `just` uses a stack when processing imports, pushing imports
onto the stack in source-order, and always processing the top of the stack
next, so earlier imports are actually handled later by the compiler.

This is definitely a bug, but since `just` has very strong backwards
compatibility guarantees and we take enormous pains not to break anyone's
`justfile`, we have created issue #2540 to discuss whether or not we can
actually fix it.

Imports may be made optional by putting a `?` after the `import` keyword:

```just
import? 'foo/bar.just'
```

Importing the same source file multiple times is not an error<sup>1.37.0</sup>.
This allows importing multiple justfiles, for example `foo.just` and
`bar.just`, which both import a third justfile containing shared recipes, for
example `baz.just`, without the duplicate import of `baz.just` being an error:

```justfile
# justfile
import 'foo.just'
import 'bar.just'
```

```justfile
# foo.just
import 'baz.just'
foo: baz
```

```justfile
# bar.just
import 'baz.just'
bar: baz
```

```just
# baz
baz:
```

### Modules<sup>1.19.0</sup>

A `justfile` can declare modules using `mod` statements.

`mod` statements were stabilized in `just`<sup>1.31.0</sup>. In earlier
versions, you'll need to use the `--unstable` flag, `set unstable`, or set the
`JUST_UNSTABLE` environment variable to use them.

If you have the following `justfile`:

```justfile
mod bar

a:
  @echo A
```

And the following text in `bar.just`:

```just
b:
  @echo B
```

`bar.just` will be included in `justfile` as a submodule. Recipes, aliases, and
variables defined in one submodule cannot be used in another, and each module
uses its own settings.

Recipes in submodules can be invoked as subcommands:

```console
$ just bar b
B
```

Or with path syntax:

```console
$ just bar::b
B
```

If a module is named `foo`, just will search for the module file in `foo.just`,
`foo/mod.just`, `foo/justfile`, and `foo/.justfile`. In the latter two cases,
the module file may have any capitalization.

Module statements may be of the form:

```justfile
mod foo 'PATH'
```

Which loads the module's source file from `PATH`, instead of from the usual
locations. A leading `~/` in `PATH` is replaced with the current user's home
directory. `PATH` may point to the module source file itself, or to a directory
containing the module source file with the name `mod.just`, `justfile`, or
`.justfile`. In the latter two cases, the module file may have any
capitalization.

Environment files are only loaded for the root justfile, and loaded environment
variables are available in submodules. Settings in submodules that affect
environment file loading are ignored.

Recipes in submodules without the `[no-cd]` attribute run with the working
directory set to the directory containing the submodule source file.

`justfile()` and `justfile_directory()` always return the path to the root
justfile and the directory that contains it, even when called from submodule
recipes.

Modules may be made optional by putting a `?` after the `mod` keyword:

```just
mod? foo
```

Missing source files for optional modules do not produce an error.

Optional modules with no source file do not conflict, so you can have multiple
mod statements with the same name, but with different source file paths, as
long as at most one source file exists:

```just
mod? foo 'bar.just'
mod? foo 'baz.just'
```

Modules may be given doc comments which appear in `--list`
output<sup>1.30.0</sup>:

```justfile
# foo is a great module!
mod foo
```

```console
$ just --list
Available recipes:
    foo ... # foo is a great module!
```

Modules are still missing a lot of features, for example, the ability to depend
on recipes and refer to variables in other modules. See the
[module improvement tracking issue](https://github.com/casey/just/issues/2252)
for more information.

### Hiding `justfile`s

`just` looks for `justfile`s named `justfile` and `.justfile`, which can be
used to keep a `justfile` hidden.

### Just Scripts

By adding a shebang line to the top of a `justfile` and making it executable,
`just` can be used as an interpreter for scripts:

```console
$ cat > script <<EOF
#!/usr/bin/env just --justfile

foo:
  echo foo
EOF
$ chmod +x script
$ ./script foo
echo foo
foo
```

When a script with a shebang is executed, the system supplies the path to the
script as an argument to the command in the shebang. So, with a shebang of
`#!/usr/bin/env just --justfile`, the command will be `/usr/bin/env just --justfile PATH_TO_SCRIPT`.

With the above shebang, `just` will change its working directory to the
location of the script. If you'd rather leave the working directory unchanged,
use `#!/usr/bin/env just --working-directory . --justfile`.

Note: Shebang line splitting is not consistent across operating systems. The
previous examples have only been tested on macOS. On Linux, you may need to
pass the `-S` flag to `env`:

```just
#!/usr/bin/env -S just --justfile

default:
  echo foo
```

### Formatting and dumping `justfile`s

Each `justfile` has a canonical formatting with respect to whitespace and
newlines.

You can overwrite the current justfile with a canonically-formatted version
using the currently-unstable `--fmt` flag:

```console
$ cat justfile
# A lot of blank lines





some-recipe:
  echo "foo"
$ just --fmt --unstable
$ cat justfile
# A lot of blank lines

some-recipe:
    echo "foo"
```

Invoking `just --fmt --check --unstable` runs `--fmt` in check mode. Instead of
overwriting the `justfile`, `just` will exit with an exit code of 0 if it is
formatted correctly, and will exit with 1 and print a diff if it is not.

You can use the `--dump` command to output a formatted version of the
`justfile` to stdout:

```console
$ just --dump > formatted-justfile
```

The `--dump` command can be used with `--dump-format json` to print a JSON
representation of a `justfile`.

### Fallback to parent `justfile`s

If a recipe is not found in a `justfile` and the `fallback` setting is set,
`just` will look for `justfile`s in the parent directory and up, until it
reaches the root directory. `just` will stop after it reaches a `justfile` in
which the `fallback` setting is `false` or unset.

As an example, suppose the current directory contains this `justfile`:

```just
set fallback
foo:
  echo foo
```

And the parent directory contains this `justfile`:

```just
bar:
  echo bar
```

```console
$ just bar
Trying ../justfile
echo bar
bar
```

### Avoiding Argument Splitting

Given this `justfile`:

```just
foo argument:
  touch {{argument}}
```

The following command will create two files, `some` and `argument.txt`:

```console
$ just foo "some argument.txt"
```

The user's shell will parse `"some argument.txt"` as a single argument, but
when `just` replaces `touch {{argument}}` with `touch some argument.txt`, the
quotes are not preserved, and `touch` will receive two arguments.

There are a few ways to avoid this: quoting, positional arguments, and exported
arguments.

#### Quoting

Quotes can be added around the `{{argument}}` interpolation:

```just
foo argument:
  touch '{{argument}}'
```

This preserves `just`'s ability to catch variable name typos before running,
for example if you were to write `{{argument}}`, but will not do what you want
if the value of `argument` contains single quotes.

#### Positional Arguments

The `positional-arguments` setting causes all arguments to be passed as
positional arguments, allowing them to be accessed with `$1`, `$2`, …, and
`$@`, which can be then double-quoted to avoid further splitting by the shell:

```just
set positional-arguments

foo argument:
  touch "$1"
```

This defeats `just`'s ability to catch typos, for example if you type `$2`
instead of `$1`, but works for all possible values of `argument`, including
those with double quotes.

#### Exported Arguments

All arguments are exported when the `export` setting is set:

```just
set export

foo argument:
  touch "$argument"
```

Or individual arguments may be exported by prefixing them with `$`:

```just
foo $argument:
  touch "$argument"
```

This defeats `just`'s ability to catch typos, for example if you type
`$argument`, but works for all possible values of `argument`, including those
with double quotes.

### Configuring the Shell

There are a number of ways to configure the shell for linewise recipes, which
are the default when a recipe does not start with a `#!` shebang. Their
precedence, from highest to lowest, is:

1. The `--shell` and `--shell-arg` command line options. Passing either of
   these will cause `just` to ignore any settings in the current justfile.
2. `set windows-shell := [...]`
3. `set windows-powershell` (deprecated)
4. `set shell := [...]`

Since `set windows-shell` has higher precedence than `set shell`, you can use
`set windows-shell` to pick a shell on Windows, and `set shell` to pick a shell
for all other platforms.

### Timestamps

`just` can print timestamps before each recipe commands:

```just
recipe:
  echo one
  sleep 2
  echo two
```

```
$ just --timestamp recipe
[07:28:46] echo one
one
[07:28:46] sleep 2
[07:28:48] echo two
two
```

By default, timestamps are formatted as `HH:MM:SS`. The format can be changed
with `--timestamp-format`:

```
$ just --timestamp recipe --timestamp-format '%H:%M:%S%.3f %Z'
[07:32:11:.349 UTC] echo one
one
[07:32:11:.350 UTC] sleep 2
[07:32:13:.352 UTC] echo two
two
```

The argument to `--timestamp-format` is a `strftime`-style format string, see
the
[`chrono` library docs](https://docs.rs/chrono/latest/chrono/format/strftime/index.html)
for details.

Changelog
---------

A changelog for the latest release is available in
[CHANGELOG.md](https://raw.githubusercontent.com/casey/just/master/CHANGELOG.md).
Changelogs for previous releases are available on
[the releases page](https://github.com/casey/just/releases). `just --changelog`
can also be used to make a `just` binary print its changelog.

Miscellanea
-----------

### Re-running recipes when files change

[`watchexec`](https://github.com/mattgreen/watchexec) can re-run any command
when files change.

To re-run the recipe `foo` when any file changes:

```console
watchexec just foo
```

See `watchexec --help` for more info, including how to specify which files
should be watched for changes.

### Running tasks in parallel

GNU parallel can be used to run tasks concurrently:

```just
parallel:
  #!/usr/bin/env -S parallel --shebang --ungroup --jobs {{ num_cpus() }}
  echo task 1 start; sleep 3; echo task 1 done
  echo task 2 start; sleep 3; echo task 2 done
  echo task 3 start; sleep 3; echo task 3 done
  echo task 4 start; sleep 3; echo task 4 done
```

### Shell Alias

For lightning-fast command running, put `alias j=just` in your shell's
configuration file.

In `bash`, the aliased command may not keep the shell completion functionality
described in the next section. Add the following line to your `.bashrc` to use
the same completion function as `just` for your aliased command:

```console
complete -F _just -o bashdefault -o default j
```

### Shell Completion Scripts

Shell completion scripts for Bash, Elvish, Fish, Nushell, PowerShell, and Zsh
are available [release archives](https://github.com/casey/just/releases).

The `just` binary can also generate the same completion scripts at runtime
using `just --completions SHELL`:

```console
$ just --completions zsh > just.zsh
```

Please refer to your shell's documentation for how to install them.

*macOS Note:* Recent versions of macOS use zsh as the default shell. If you use
Homebrew to install `just`, it will automatically install the most recent copy
of the zsh completion script in the Homebrew zsh directory, which the built-in
version of zsh doesn't know about by default. It's best to use this copy of the
script if possible, since it will be updated whenever you update `just` via
Homebrew. Also, many other Homebrew packages use the same location for
completion scripts, and the built-in zsh doesn't know about those either. To
take advantage of `just` completion in zsh in this scenario, you can set
`fpath` to the Homebrew location before calling `compinit`. Note also that Oh
My Zsh runs `compinit` by default. So your `.zshrc` file could look like this:

```zsh
# Init Homebrew, which adds environment variables
eval "$(brew shellenv)"

fpath=($HOMEBREW_PREFIX/share/zsh/site-functions $fpath)

# Then choose one of these options:
# 1. If you're using Oh My Zsh, you can initialize it here
# source $ZSH/oh-my-zsh.sh

# 2. Otherwise, run compinit yourself
# autoload -U compinit
# compinit
```

### Man Page

`just` can print its own man page with `just --man`. Man pages are written in
[`roff`](https://en.wikipedia.org/wiki/Roff_%28software%29), a venerable markup
language and one of the first practical applications of Unix. If you have
[`groff`](https://www.gnu.org/software/groff/) installed you can view the man
page with  `just --man | groff -mandoc -Tascii | less`.

### Grammar

A non-normative grammar of `justfile`s can be found in
[GRAMMAR.md](https://github.com/casey/just/blob/master/GRAMMAR.md).

### just.sh

Before `just` was a fancy Rust program it was a tiny shell script that called
`make`. You can find the old version in
[contrib/just.sh](https://github.com/casey/just/blob/master/contrib/just.sh).

### Global and User `justfile`s

If you want some recipes to be available everywhere, you have a few options.

#### Global Justfile

`just --global-justfile`, or `just -g` for short, searches the following paths,
in-order, for a justfile:

- `$XDG_CONFIG_HOME/just/justfile`
- `$HOME/.config/just/justfile`
- `$HOME/justfile`
- `$HOME/.justfile`

You can put recipes that are used across many projects in a global justfile to
easily invoke them from any directory.

#### User justfile tips

You can also adopt some of the following workflows. These tips assume you've
created a `justfile` at `~/.user.justfile`, but you can put this `justfile`
at any convenient path on your system.

##### Recipe Aliases

If you want to call the recipes in `~/.user.justfile` by name, and don't mind
creating an alias for every recipe, add the following to your shell's
initialization script:

```console
for recipe in `just --justfile ~/.user.justfile --summary`; do
  alias $recipe="just --justfile ~/.user.justfile --working-directory . $recipe"
done
```

Now, if you have a recipe called `foo` in `~/.user.justfile`, you can just type
`foo` at the command line to run it.

It took me way too long to realize that you could create recipe aliases like
this. Notwithstanding my tardiness, I am very pleased to bring you this major
advance in `justfile` technology.

##### Forwarding Alias

If you'd rather not create aliases for every recipe, you can create a single alias:

```console
alias .j='just --justfile ~/.user.justfile --working-directory .'
```

Now, if you have a recipe called `foo` in `~/.user.justfile`, you can just type
`.j foo` at the command line to run it.

I'm pretty sure that nobody actually uses this feature, but it's there.

¯\\\_(ツ)\_/¯

##### Customization

You can customize the above aliases with additional options. For example, if
you'd prefer to have the recipes in your `justfile` run in your home directory,
instead of the current directory:

```console
alias .j='just --justfile ~/.user.justfile --working-directory ~'
```

### Node.js `package.json` Script Compatibility

The following export statement gives `just` recipes access to local Node module
binaries, and makes `just` recipe commands behave more like `script` entries in
Node.js `package.json` files:

```just
export PATH := "./node_modules/.bin:" + env_var('PATH')
```

### Paths on Windows

On Windows, functions that return paths will return `\`-separated paths. When
not using PowerShell or `cmd.exe` these paths should be quoted to prevent the
`\`s from being interpreted as character escapes:

```just
ls:
    echo '{{absolute_path(".")}}'
```

### Remote Justfiles

If you wish to include a `mod` or `import` source file in many `justfiles`
without needing to duplicate it, you can use an optional `mod` or `import`,
along with a recipe to fetch the module source:

```just
import? 'foo.just'

fetch:
  curl https://raw.githubusercontent.com/casey/just/master/justfile > foo.just
```

Given the above `justfile`, after running `just fetch`, the recipes in
`foo.just` will be available.

### Printing Complex Strings

`echo` can be used to print strings, but because it processes escape sequences,
like `\n`, and different implementations of `echo` recognize different escape
sequences, using `printf` is often a better choice.

`printf` takes a C-style format string and any number of arguments, which are
interpolated into the format string.

This can be combined with indented, triple quoted strings to emulate shell
heredocs.

Substitution complex strings into recipe bodies with `{…}` can also lead to
trouble as it may be split by the shell into multiple arguments depending on
the presence of whitespace and quotes. Exporting complex strings as environment
variables and referring to them with `"$NAME"`, note the double quotes, can
also help.

Putting all this together, to print a string verbatim to standard output, with
all its various escape sequences and quotes undisturbed:

```just
export FOO := '''
  a complicated string with
  some dis\tur\bi\ng escape sequences
  and "quotes" of 'different' kinds
'''

bar:
  printf %s "$FOO"
```

### Alternatives and Prior Art

There is no shortage of command runners! Some more or less similar alternatives
to `just` include:

- [make](https://en.wikipedia.org/wiki/Make_(software)): The Unix build tool
  that inspired `just`. There are a few different modern day descendents of the
  original `make`, including
  [FreeBSD Make](https://www.freebsd.org/cgi/man.cgi?make(1)) and
  [GNU Make](https://www.gnu.org/software/make/).
- [task](https://github.com/go-task/task): A YAML-based command runner written
  in Go.
- [maid](https://github.com/egoist/maid): A Markdown-based command runner
  written in JavaScript.
- [microsoft/just](https://github.com/microsoft/just): A JavaScript-based
  command runner written in JavaScript.
- [cargo-make](https://github.com/sagiegurari/cargo-make): A command runner for
  Rust projects.
- [mmake](https://github.com/tj/mmake): A wrapper around `make` with a number
  of improvements, including remote includes.
- [robo](https://github.com/tj/robo): A YAML-based command runner written in
  Go.
- [mask](https://github.com/jakedeichert/mask): A Markdown-based command runner
  written in Rust.
- [makesure](https://github.com/xonixx/makesure): A simple and portable command
  runner written in AWK and shell.
- [haku](https://github.com/VladimirMarkelov/haku): A make-like command runner
  written in Rust.

Contributing
------------

`just` welcomes your contributions! `just` is released under the maximally
permissive
[CC0](https://creativecommons.org/publicdomain/zero/1.0/legalcode.txt) public
domain dedication and fallback license, so your changes must also be released
under this license.

### Getting Started

`just` is written in Rust. Use
[rustup](https://www.rust-lang.org/tools/install) to install a Rust toolchain.

`just` is extensively tested. All new features must be covered by unit or
integration tests. Unit tests are under
[src](https://github.com/casey/just/blob/master/src), live alongside the code
being tested, and test code in isolation. Integration tests are in the [tests
directory](https://github.com/casey/just/blob/master/tests) and test the `just`
binary from the outside by invoking `just` on a given `justfile` and set of
command-line arguments, and checking the output.

You should write whichever type of tests are easiest to write for your feature
while still providing good test coverage.

Unit tests are useful for testing new Rust functions that are used internally
and as an aid for development. A good example are the unit tests which cover
the
[`unindent()` function](https://github.com/casey/just/blob/master/src/unindent.rs),
used to unindent triple-quoted strings and backticks. `unindent()` has a bunch
of tricky edge cases which are easy to exercise with unit tests that call
`unindent()` directly.

Integration tests are useful for making sure that the final behavior of the
`just` binary is correct. `unindent()` is also covered by integration tests
which make sure that evaluating a triple-quoted string produces the correct
unindented value. However, there are not integration tests for all possible
cases. These are covered by faster, more concise unit tests that call
`unindent()` directly.

Existing integration tests are in two forms, those that use the `test!` macro
and those that use the `Test` struct directly. The `test!` macro, while often
concise, is less flexible and harder to understand, so new tests should use the
`Test` struct. The `Test` struct is a builder which allows for easily invoking
`just` with a given `justfile`, arguments, and environment variables, and
checking the program's stdout, stderr, and exit code .

### Contribution Workflow

1. Make sure the feature is wanted. There should be an open issue about the
   feature with a comment from [@casey](https://github.com/casey) saying that
   it's a good idea or seems reasonable. If there isn't, open a new issue and
   ask for feedback.

   There are lots of good features which can't be merged, either because they
   aren't backwards compatible, have an implementation which would
   overcomplicate the codebase, or go against `just`'s design philosophy.

2. Settle on the design of the feature. If the feature has multiple possible
   implementations or syntaxes, make sure to nail down the details in the
   issue.

3. Clone `just` and start hacking. The best workflow is to have the code you're
   working on in an editor alongside a job that re-runs tests whenever a file
   changes. You can run such a job by installing
   [cargo-watch](https://github.com/watchexec/cargo-watch) with `cargo install
   cargo-watch` and running `just watch test`.

4. Add a failing test for your feature. Most of the time this will be an
   integration test which exercises the feature end-to-end. Look for an
   appropriate file to put the test in in
   [tests](https://github.com/casey/just/blob/master/tests), or add a new file
   in [tests](https://github.com/casey/just/blob/master/tests) and add a `mod`
   statement importing that file in
   [tests/lib.rs](https://github.com/casey/just/blob/master/tests/lib.rs).

5. Implement the feature.

6. Run `just ci` to make sure that all tests, lints, and checks pass.

7. Open a PR with the new code that is editable by maintainers. PRs often
   require rebasing and minor tweaks. If the PR is not editable by maintainers,
   each rebase and tweak will require a round trip of code review. Your PR may
   be summarily closed if it is not editable by maintainers.

8. Incorporate feedback.

9. Enjoy the sweet feeling of your PR getting merged!

Feel free to open a draft PR at any time for discussion and feedback.

### Hints

Here are some hints to get you started with specific kinds of new features,
which you can use in addition to the contribution workflow above.

#### Adding a New Attribute

1. Write a new integration test in
   [tests/attributes.rs](https://github.com/casey/just/blob/master/tests/attributes.rs).

2. Add a new variant to the
   [`Attribute`](https://github.com/casey/just/blob/master/src/attribute.rs)
   enum.

3. Implement the functionality of the new attribute.

4. Run `just ci` to make sure that all tests pass.

### Janus

[Janus](https://github.com/casey/janus) is a tool for checking whether a change
to `just` breaks or changes the interpretation of existing `justfile`s. It
collects and analyzes public `justfile`s on GitHub.

Before merging a particularly large or gruesome change, Janus should be run to
make sure that nothing breaks. Don't worry about running Janus yourself, Casey
will happily run it for you on changes that need it.

### Minimum Supported Rust Version

The minimum supported Rust version, or MSRV, is current stable Rust. It may
build on older versions of Rust, but this is not guaranteed.

### New Releases

New releases of `just` are made frequently so that users quickly get access to
new features.

Release commit messages use the following template:

```
Release x.y.z

- Bump version: x.y.z → x.y.z
- Update changelog
- Update changelog contributor credits
- Update dependencies
- Update version references in readme
```

Frequently Asked Questions
--------------------------

### What are the idiosyncrasies of Make that Just avoids?

`make` has some behaviors which are confusing, complicated, or make it
unsuitable for use as a general command runner.

One example is that under some circumstances, `make` won't actually run the
commands in a recipe. For example, if you have a file called `test` and the
following makefile:

```just
test:
  ./test
```

`make` will refuse to run your tests:

```console
$ make test
make: `test' is up to date.
```

`make` assumes that the `test` recipe produces a file called `test`. Since this
file exists and the recipe has no other dependencies, `make` thinks that it
doesn't have anything to do and exits.

To be fair, this behavior is desirable when using `make` as a build system, but
not when using it as a command runner. You can disable this behavior for
specific targets using `make`'s built-in
[`.PHONY` target name](https://www.gnu.org/software/make/manual/html_node/Phony-Targets.html),
but the syntax is verbose and can be hard to remember. The explicit list of
phony targets, written separately from the recipe definitions, also introduces
the risk of accidentally defining a new non-phony target. In `just`, all
recipes are treated as if they were phony.

Other examples of `make`'s idiosyncrasies include the difference between `=`
and `:=` in assignments, the confusing error messages that are produced if you
mess up your makefile, needing `$$` to use environment variables in recipes,
and incompatibilities between different flavors of `make`.

### What's the relationship between Just and Cargo build scripts?

[`cargo` build scripts](http://doc.crates.io/build-script.html) have a pretty
specific use, which is to control how `cargo` builds your Rust project. This
might include adding flags to `rustc` invocations, building an external
dependency, or running some kind of codegen step.

`just`, on the other hand, is for all the other miscellaneous commands you
might run as part of development. Things like running tests in different
configurations, linting your code, pushing build artifacts to a server,
removing temporary files, and the like.

Also, although `just` is written in Rust, it can be used regardless of the
language or build system your project uses.

Further Ramblings
-----------------

I personally find it very useful to write a `justfile` for almost every
project, big or small.

On a big project with multiple contributors, it's very useful to have a file
with all the commands needed to work on the project close at hand.

There are probably different commands to test, build, lint, deploy, and the
like, and having them all in one place is useful and cuts down on the time you
have to spend telling people which commands to run and how to type them.

And, with an easy place to put commands, it's likely that you'll come up with
other useful things which are part of the project's collective wisdom, but
which aren't written down anywhere, like the arcane commands needed for some
part of your revision control workflow, to install all your project's
dependencies, or all the random flags you might need to pass to the build
system.

Some ideas for recipes:

- Deploying/publishing the project

- Building in release mode vs debug mode

- Running in debug mode or with logging enabled

- Complex git workflows

- Updating dependencies

- Running different sets of tests, for example fast tests vs slow tests, or
  running them with verbose output

- Any complex set of commands that you really should write down somewhere, if
  only to be able to remember them

Even for small, personal projects it's nice to be able to remember commands by
name instead of ^Reverse searching your shell history, and it's a huge boon to
be able to go into an old project written in a random language with a
mysterious build system and know that all the commands you need to do whatever
you need to do are in the `justfile`, and that if you type `just` something
useful (or at least interesting!) will probably happen.

For ideas for recipes, check out
[this project's `justfile`](https://github.com/casey/just/blob/master/justfile),
or some of the
`justfile`s
[out in the wild](https://github.com/search?q=path%3A**%2Fjustfile&type=code).

Anyways, I think that's about it for this incredibly long-winded README.

I hope you enjoy using `just` and find great success and satisfaction in all
your computational endeavors!

😸<|MERGE_RESOLUTION|>--- conflicted
+++ resolved
@@ -1663,9 +1663,18 @@
 
 - `env(key, default)`<sup>1.15.0</sup> — Retrieves the environment variable with
   name `key`, returning `default` if it is not present.
-<<<<<<< HEAD
-- `env(key)`<sup>1.15.0</sup> — Alias for `env_var(key)`.
-- `env(key, default)`<sup>1.15.0</sup> — Alias for `env_var_or_default(key, default)`.
+- `env_var(key)` — Deprecated alias for `env(key)`.
+- `env_var_or_default(key, default)` — Deprecated alias for `env(key, default)`.
+
+A default can be substituted for an empty environment variable value with the
+`||` operator, currently unstable:
+
+```just
+set unstable
+
+foo := env('FOO') || 'DEFAULT_VALUE'
+```
+
 - `which(exe)`<sup>master</sup> — Retrieves the full path of `exe` according
   to the `PATH`. Returns an empty string if no executable named `exe` exists.
 
@@ -1681,18 +1690,6 @@
 ```console
 bash: '/bin/bash'
 nexist: ''
-=======
-- `env_var(key)` — Deprecated alias for `env(key)`.
-- `env_var_or_default(key, default)` — Deprecated alias for `env(key, default)`.
-
-A default can be substituted for an empty environment variable value with the
-`||` operator, currently unstable:
-
-```just
-set unstable
-
-foo := env('FOO') || 'DEFAULT_VALUE'
->>>>>>> b7696e16
 ```
 
 #### Invocation Information
