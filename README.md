↖️ Table of Contents

<h1 align="center"><code>just</code></h1>

<div align="center">
  <a href="https://crates.io/crates/just">
    <img src="https://img.shields.io/crates/v/just.svg" alt="crates.io version">
  </a>
  <a href="https://github.com/casey/just/actions">
    <img src="https://github.com/casey/just/actions/workflows/ci.yaml/badge.svg" alt="build status">
  </a>
  <a href="https://github.com/casey/just/releases">
    <img src="https://img.shields.io/github/downloads/casey/just/total.svg" alt="downloads">
  </a>
  <a href="https://discord.gg/ezYScXR">
    <img src="https://img.shields.io/discord/695580069837406228?logo=discord" alt="chat on discord">
  </a>
  <a href="mailto:casey@rodarmor.com?subject=Thanks%20for%20Just!">
    <img src="https://img.shields.io/badge/Say%20Thanks-!-1EAEDB.svg" alt="say thanks">
  </a>
</div>
<br>

`just` is a handy way to save and run project-specific commands.

This readme is also available as a [book](https://just.systems/man/en/).

(中文文档在 [这里](https://github.com/casey/just/blob/master/README.中文.md), 快看过来!)

Commands, called recipes, are stored in a file called `justfile` with syntax inspired by `make`:

![screenshot](https://raw.githubusercontent.com/casey/just/master/screenshot.png)

You can then run them with `just RECIPE`:

```sh
$ just test-all
cc *.c -o main
./test --all
Yay, all your tests passed!
```

`just` has a ton of useful features, and many improvements over `make`:

- `just` is a command runner, not a build system, so it avoids much of [`make`'s complexity and idiosyncrasies](#what-are-the-idiosyncrasies-of-make-that-just-avoids). No need for `.PHONY` recipes!

- Linux, MacOS, and Windows are supported with no additional dependencies. (Although if your system doesn't have an `sh`, you'll need to [choose a different shell](#shell).)

- Errors are specific and informative, and syntax errors are reported along with their source context.

- Recipes can accept [command line arguments](#recipe-parameters).

- Wherever possible, errors are resolved statically. Unknown recipes and circular dependencies are reported before anything runs.

- `just` [loads `.env` files](#dotenv-settings), making it easy to populate environment variables.

- Recipes can be [listed from the command line](#listing-available-recipes).

- Command line completion scripts are [available for most popular shells](#shell-completion-scripts).

- Recipes can be written in [arbitrary languages](#writing-recipes-in-other-languages), like Python or NodeJS.

- `just` can be invoked from any subdirectory, not just the directory that contains the `justfile`.

- And [much more](https://just.systems/man/en/)!

If you need help with `just` please feel free to open an issue or ping me on [Discord](https://discord.gg/ezYScXR). Feature requests and bug reports are always welcome!

Installation
------------

### Prerequisites

`just` should run on any system with a reasonable `sh`, including Linux, MacOS, and the BSDs.

On Windows, `just` works with the `sh` provided by [Git for Windows](https://git-scm.com), [GitHub Desktop](https://desktop.github.com), or [Cygwin](http://www.cygwin.com).

If you'd rather not install `sh`, you can use the `shell` setting to use the shell of your choice.

Like PowerShell:

```just
# use PowerShell instead of sh:
set shell := ["powershell.exe", "-c"]

hello:
  Write-Host "Hello, world!"
```

…or `cmd.exe`:

```just
# use cmd.exe instead of sh:
set shell := ["cmd.exe", "/c"]

list:
  dir
```

You can also set the shell using command-line arguments. For example, to use PowerShell, launch `just` with `--shell powershell.exe --shell-arg -c`.

(PowerShell is installed by default on Windows 7 SP1 and Windows Server 2008 R2 S1 and later, and `cmd.exe` is quite fiddly, so PowerShell is recommended for most Windows users.)

### Packages

<table>
  <thead>
    <tr>
      <th>Operating System</th>
      <th>Package Manager</th>
      <th>Package</th>
      <th>Command</th>
    </tr>
  </thead>
  <tbody>
    <tr>
      <td><a href="https://forge.rust-lang.org/release/platform-support.html">Various</a></td>
      <td><a href="https://www.rust-lang.org">Cargo</a></td>
      <td><a href="https://crates.io/crates/just">just</a></td>
      <td><code>cargo install just</code></td>
    </tr>
    <tr>
      <td><a href="https://en.wikipedia.org/wiki/Microsoft_Windows">Microsoft Windows</a></td>
      <td><a href="https://scoop.sh">Scoop</a></td>
      <td><a href="https://github.com/ScoopInstaller/Main/blob/master/bucket/just.json">just</a></td>
      <td><code>scoop install just</code></td>
    </tr>
    <tr>
      <td><a href="https://docs.brew.sh/Installation">Various</a></td>
      <td><a href="https://brew.sh">Homebrew</a></td>
      <td><a href="https://formulae.brew.sh/formula/just">just</a></td>
      <td><code>brew install just</code></td>
    </tr>
    <tr>
      <td><a href="https://en.wikipedia.org/wiki/MacOS">macOS</a></td>
      <td><a href="https://www.macports.org">MacPorts</a></td>
      <td><a href="https://ports.macports.org/port/just/summary">just</a></td>
      <td><code>port install just</code></td>
    </tr>
    <tr>
      <td><a href="https://www.archlinux.org">Arch Linux</a></td>
      <td><a href="https://wiki.archlinux.org/title/Pacman">pacman</a></td>
      <td><a href="https://archlinux.org/packages/extra/x86_64/just/">just</a></td>
      <td><code>pacman -S just</code></td>
    </tr>
    <tr>
      <td><a href="https://nixos.org/download.html#download-nix">Various</a></td>
      <td><a href="https://nixos.org/nix/">Nix</a></td>
      <td><a href="https://github.com/NixOS/nixpkgs/blob/master/pkgs/development/tools/just/default.nix">just</a></td>
      <td><code>nix-env -iA nixpkgs.just</code></td>
    </tr>
    <tr>
      <td><a href="https://nixos.org/nixos/">NixOS</a></td>
      <td><a href="https://nixos.org/nix/">Nix</a></td>
      <td><a href="https://github.com/NixOS/nixpkgs/blob/master/pkgs/development/tools/just/default.nix">just</a></td>
      <td><code>nix-env -iA nixos.just</code></td>
    </tr>
    <tr>
      <td><a href="https://getsol.us">Solus</a></td>
      <td><a href="https://getsol.us/articles/package-management/basics/en">eopkg</a></td>
      <td><a href="https://dev.getsol.us/source/just/">just</a></td>
      <td><code>eopkg install just</code></td>
    </tr>
    <tr>
      <td><a href="https://voidlinux.org">Void Linux</a></td>
      <td><a href="https://wiki.voidlinux.org/XBPS">XBPS</a></td>
      <td><a href="https://github.com/void-linux/void-packages/blob/master/srcpkgs/just/template">just</a></td>
      <td><code>xbps-install -S just</code></td>
    </tr>
    <tr>
      <td><a href="https://www.freebsd.org">FreeBSD</a></td>
      <td><a href="https://www.freebsd.org/doc/handbook/pkgng-intro.html">pkg</a></td>
      <td><a href="https://www.freshports.org/deskutils/just/">just</a></td>
      <td><code>pkg install just</code></td>
    </tr>
    <tr>
      <td><a href="https://alpinelinux.org">Alpine Linux</a></td>
      <td><a href="https://wiki.alpinelinux.org/wiki/Alpine_Linux_package_management">apk-tools</a></td>
      <td><a href="https://pkgs.alpinelinux.org/package/edge/community/x86_64/just">just</a></td>
      <td><code>apk add just</code></td>
    </tr>
    <tr>
      <td><a href="https://getfedora.org">Fedora Linux</a></td>
      <td><a href="https://dnf.readthedocs.io/en/latest/">DNF</a></td>
      <td><a href="https://src.fedoraproject.org/rpms/rust-just">just</a></td>
      <td><code>dnf install just</code></td>
    </tr>
    <tr>
      <td><a href="https://www.gentoo.org">Gentoo Linux</a></td>
      <td><a href="https://wiki.gentoo.org/wiki/Portage">Portage</a></td>
      <td><a href="https://github.com/gentoo-mirror/dm9pZCAq/tree/master/sys-devel/just">dm9pZCAq/sys-devel/just</a></td>
      <td>
        <code>eselect repository enable dm9pZCAq</code><br>
        <code>emerge --sync dm9pZCAq</code><br>
        <code>emerge sys-devel/just</code>
      </td>
    </tr>
    <tr>
      <td><a href="https://docs.conda.io/en/latest/miniconda.html#system-requirements">Various</a></td>
      <td><a href="https://docs.conda.io/projects/conda/en/latest/index.html">Conda</a></td>
      <td><a href="https://anaconda.org/conda-forge/just">just</a></td>
      <td><code>conda install -c conda-forge just</code></td>
    </tr>
    <tr>
      <td><a href="https://en.wikipedia.org/wiki/Microsoft_Windows">Microsoft Windows</a></td>
      <td><a href="https://chocolatey.org">Chocolatey</a></td>
      <td><a href="https://github.com/michidk/just-choco">just</a></td>
      <td><code>choco install just</code></td>
    </tr>
    <tr>
      <td><a href="https://snapcraft.io/docs/installing-snapd">Various</a></td>
      <td><a href="https://snapcraft.io">Snap</a></td>
      <td><a href="https://snapcraft.io/just">just</a></td>
      <td><code>snap install --edge --classic just</code></td>
    </tr>
    <tr>
      <td><a href="https://github.com/casey/just/releases">Various</a></td>
      <td><a href="https://asdf-vm.com">asdf</a></td>
      <td><a href="https://github.com/olofvndrhr/asdf-just">just</a></td>
      <td>
        <code>asdf plugin add just</code><br>
        <code>asdf install just &lt;version&gt;</code>
      </td>
    </tr>
    <tr>
      <td><a href="https://debian.org">Debian</a> and <a href="https://ubuntu.com">Ubuntu</a> derivatives</td>
      <td><a href="https://mpr.makedeb.org">MPR</a></td>
      <td><a href="https://mpr.makedeb.org/packages/just">just</a></td>
      <td>
        <code>git clone 'https://mpr.makedeb.org/just'</code><br>
        <code>cd just</code><br>
        <code>makedeb -si</code>
      </td>
    </tr>
    <tr>
      <td><a href="https://debian.org">Debian</a> and <a href="https://ubuntu.com">Ubuntu</a> derivatives</td>
      <td><a href="https://docs.makedeb.org/prebuilt-mpr">Prebuilt-MPR</a></td>
      <td><a href="https://mpr.makedeb.org/packages/just">just</a></td>
      <td>
        <sup><b>You must have the <a href="https://docs.makedeb.org/prebuilt-mpr/getting-started/#setting-up-the-repository">Prebuilt-MPR set up</a> on your system in order to run this command.</b></sup><br>
        <code>sudo apt install just</code>
      </td>
    </tr>
    <tr>
      <td><a href="https://en.wikipedia.org/wiki/Microsoft_Windows">Microsoft Windows</a></td>
      <td><a href="https://learn.microsoft.com/en-us/windows/package-manager/">Windows Package Manager</a></td>
      <td><a href="https://github.com/microsoft/winget-pkgs/tree/master/manifests/c/Casey/Just">Casey/Just</a></td>
      <td><code>winget install --id Casey.Just --exact</code></td>
    </tr>
  </tbody>
</table>

![package version table](https://repology.org/badge/vertical-allrepos/just.svg)

### Pre-Built Binaries

Pre-built binaries for Linux, MacOS, and Windows can be found on [the releases page](https://github.com/casey/just/releases).

You can use the following command on Linux, MacOS, or Windows to download the latest release, just replace `DEST` with the directory where you'd like to put `just`:

```sh
curl --proto '=https' --tlsv1.2 -sSf https://just.systems/install.sh | bash -s -- --to DEST
```

For example, to install `just` to `~/bin`:

```sh
# create ~/bin
mkdir -p ~/bin

# download and extract just to ~/bin/just
curl --proto '=https' --tlsv1.2 -sSf https://just.systems/install.sh | bash -s -- --to ~/bin

# add `~/bin` to the paths that your shell searches for executables
# this line should be added to your shells initialization file,
# e.g. `~/.bashrc` or `~/.zshrc`
export PATH="$PATH:$HOME/bin"

# just should now be executable
just --help
```

Note that `install.sh` may fail on GitHub actions, or in other environments
where many machines share IP addresses. `install.sh` calls GitHub APIs in order
to determine the latest version of `just` to install, and those API calls are
rate-limited on a per-IP basis. To make `install.sh` more reliable in such
circumstances, pass a specific tag to install with `--tag`.

### GitHub Actions

With [extractions/setup-just](https://github.com/extractions/setup-just):

```yaml
- uses: extractions/setup-just@v1
  with:
    just-version: 0.8 # optional semver specification, otherwise latest
```

With [taiki-e/install-action](https://github.com/taiki-e/install-action):

```yaml
- uses: taiki-e/install-action@just
```

### Release RSS Feed

An [RSS feed](https://en.wikipedia.org/wiki/RSS) of `just` releases is available [here](https://github.com/casey/just/releases.atom).

### Node.js Installation

[just-install](https://npmjs.com/package/just-install) can be used to automate installation of `just` in Node.js applications.

`just` is a great, more robust alternative to npm scripts. If you want to include `just` in the dependencies of a Node.js application, `just-install` will install a local, platform-specific binary as part of the `npm install` command. This removes the need for every developer to install `just` independently using one of the processes mentioned above. After installation, the `just` command will work in npm scripts or with npx. It's great for teams who want to make the set up process for their project as easy as possible.

For more information, see the [just-install README file](https://github.com/brombal/just-install#readme).

Backwards Compatibility
-----------------------

With the release of version 1.0, `just` features a strong commitment to backwards compatibility and stability.

Future releases will not introduce backwards incompatible changes that make existing `justfile`s stop working, or break working invocations of the command-line interface.

This does not, however, preclude fixing outright bugs, even if doing so might break `justfiles` that rely on their behavior.

There will never be a `just` 2.0. Any desirable backwards-incompatible changes will be opt-in on a per-`justfile` basis, so users may migrate at their leisure.

Features that aren't yet ready for stabilization are gated behind the `--unstable` flag. Features enabled by `--unstable` may change in backwards incompatible ways at any time. Unstable features can also be enabled by setting the environment variable `JUST_UNSTABLE` to any value other than `false`, `0`, or the empty string.


Editor Support
--------------

`justfile` syntax is close enough to `make` that you may want to tell your editor to use `make` syntax highlighting for `just`.

### Vim and Neovim

#### `vim-just`

The [vim-just](https://github.com/NoahTheDuke/vim-just) plugin provides syntax highlighting for `justfile`s.

Install it with your favorite package manager, like [Plug](https://github.com/junegunn/vim-plug):

```vim
call plug#begin()

Plug 'NoahTheDuke/vim-just'

call plug#end()
```

Or with Vim's built-in package support:

```sh
mkdir -p ~/.vim/pack/vendor/start
cd ~/.vim/pack/vendor/start
git clone https://github.com/NoahTheDuke/vim-just.git
```

#### `tree-sitter-just`

[tree-sitter-just](https://github.com/IndianBoy42/tree-sitter-just) is an [Nvim Treesitter](https://github.com/nvim-treesitter/nvim-treesitter) plugin for Neovim.

#### Makefile Syntax Highlighting

Vim's built-in makefile syntax highlighting isn't perfect for `justfile`s, but it's better than nothing. You can put the following in `~/.vim/filetype.vim`:

```vimscript
if exists("did_load_filetypes")
  finish
endif

augroup filetypedetect
  au BufNewFile,BufRead justfile setf make
augroup END
```

Or add the following to an individual `justfile` to enable `make` mode on a per-file basis:

```text
# vim: set ft=make :
```

### Emacs

[just-mode](https://github.com/leon-barrett/just-mode.el) provides syntax highlighting and automatic indentation of `justfile`s. It is available on [MELPA](https://melpa.org/) as [just-mode](https://melpa.org/#/just-mode).

[justl](https://github.com/psibi/justl.el) provides commands for executing and listing recipes.

You can add the following to an individual `justfile` to enable `make` mode on a per-file basis:

```text
# Local Variables:
# mode: makefile
# End:
```

### Visual Studio Code

An extension for VS Code by [skellock](https://github.com/skellock) is [available here](https://marketplace.visualstudio.com/items?itemName=skellock.just) ([repository](https://github.com/skellock/vscode-just)), but is no longer actively developed.

You can install it from the command line by running:

```sh
code --install-extension skellock.just
```

An more recently active fork by [sclu1034](https://github.com/sclu1034) is available [here](https://github.com/sclu1034/vscode-just).

### JetBrains IDEs

A plugin for JetBrains IDEs by [linux_china](https://github.com/linux-china) is [available here](https://plugins.jetbrains.com/plugin/18658-just).

### Kakoune

Kakoune supports `justfile` syntax highlighting out of the box, thanks to TeddyDD.

### Helix

[Helix](https://helix-editor.com/) supports `justfile` syntax highlighting out-of-the-box since version 23.05.

### Sublime Text

The [Just package](https://github.com/nk9/just_sublime) by [nk9](https://github.com/nk9) with `just` syntax and some other tools is available on [PackageControl](https://packagecontrol.io/packages/Just).

### Micro

[Micro](https://micro-editor.github.io/) supports Justfile syntax highlighting out of the box, thanks to [tomodachi94](https://github.com/tomodachi94).

### Other Editors

Feel free to send me the commands necessary to get syntax highlighting working in your editor of choice so that I may include them here.

Quick Start
-----------

See [the installation section](#installation) for how to install `just` on your computer. Try running `just --version` to make sure that it's installed correctly.

For an overview of the syntax, check out [this cheatsheet](https://cheatography.com/linux-china/cheat-sheets/justfile/).

Once `just` is installed and working, create a file named `justfile` in the root of your project with the following contents:

```just
recipe-name:
  echo 'This is a recipe!'

# this is a comment
another-recipe:
  @echo 'This is another recipe.'
```

When you invoke `just` it looks for file `justfile` in the current directory and upwards, so you can invoke it from any subdirectory of your project.

The search for a `justfile` is case insensitive, so any case, like `Justfile`, `JUSTFILE`, or `JuStFiLe`, will work. `just` will also look for files with the name `.justfile`, in case you'd like to hide a `justfile`.

Running `just` with no arguments runs the first recipe in the `justfile`:

```sh
$ just
echo 'This is a recipe!'
This is a recipe!
```

One or more arguments specify the recipe(s) to run:

```sh
$ just another-recipe
This is another recipe.
```

`just` prints each command to standard error before running it, which is why `echo 'This is a recipe!'` was printed. This is suppressed for lines starting with `@`, which is why `echo 'This is another recipe.'` was not printed.

Recipes stop running if a command fails. Here `cargo publish` will only run if `cargo test` succeeds:

```just
publish:
  cargo test
  # tests passed, time to publish!
  cargo publish
```

Recipes can depend on other recipes. Here the `test` recipe depends on the `build` recipe, so `build` will run before `test`:

```just
build:
  cc main.c foo.c bar.c -o main

test: build
  ./test

sloc:
  @echo "`wc -l *.c` lines of code"
```

```sh
$ just test
cc main.c foo.c bar.c -o main
./test
testing… all tests passed!
```

Recipes without dependencies will run in the order they're given on the command line:

```sh
$ just build sloc
cc main.c foo.c bar.c -o main
1337 lines of code
```

Dependencies will always run first, even if they are passed after a recipe that depends on them:

```sh
$ just test build
cc main.c foo.c bar.c -o main
./test
testing… all tests passed!
```

Examples
--------

A variety of example `justfile`s can be found in the [examples directory](https://github.com/casey/just/tree/master/examples).

Features
--------

### The Default Recipe

When `just` is invoked without a recipe, it runs the first recipe in the `justfile`. This recipe might be the most frequently run command in the project, like running the tests:

```just
test:
  cargo test
```

You can also use dependencies to run multiple recipes by default:

```just
default: lint build test

build:
  echo Building…

test:
  echo Testing…

lint:
  echo Linting…
```

If no recipe makes sense as the default recipe, you can add a recipe to the beginning of your `justfile` that lists the available recipes:

```just
default:
  just --list
```

### Listing Available Recipes

Recipes can be listed in alphabetical order with `just --list`:

```sh
$ just --list
Available recipes:
    build
    test
    deploy
    lint
```

`just --summary` is more concise:

```sh
$ just --summary
build test deploy lint
```

Pass `--unsorted` to print recipes in the order they appear in the `justfile`:

```just
test:
  echo 'Testing!'

build:
  echo 'Building!'
```

```sh
$ just --list --unsorted
Available recipes:
    test
    build
```

```sh
$ just --summary --unsorted
test build
```

If you'd like `just` to default to listing the recipes in the `justfile`, you can use this as your default recipe:

```just
default:
  @just --list
```

Note that you may need to add `--justfile {{justfile()}}` to the line above above. Without it, if you executed `just -f /some/distant/justfile -d .` or `just -f ./non-standard-justfile`, the plain `just --list` inside the recipe would not necessarily use the file you provided. It would try to find a justfile in your current path, maybe even resulting in a `No justfile found` error.

The heading text can be customized with `--list-heading`:

```sh
$ just --list --list-heading $'Cool stuff…\n'
Cool stuff…
    test
    build
```

And the indentation can be customized with `--list-prefix`:

```sh
$ just --list --list-prefix ····
Available recipes:
····test
····build
```

The argument to `--list-heading` replaces both the heading and the newline following it, so it should contain a newline if non-empty. It works this way so you can suppress the heading line entirely by passing the empty string:

```sh
$ just --list --list-heading ''
    test
    build
```

### Aliases

Aliases allow recipes to be invoked on the command line with alternative names:

```just
alias b := build

build:
  echo 'Building!'
```

```sh
$ just b
echo 'Building!'
Building!
```

### Settings

Settings control interpretation and execution. Each setting may be specified at most once, anywhere in the `justfile`.

For example:

```just
set shell := ["zsh", "-cu"]

foo:
  # this line will be run as `zsh -cu 'ls **/*.txt'`
  ls **/*.txt
```

#### Table of Settings

| Name                      | Value              | Default | Description                                                                                   |
| ------------------------- | ------------------ | ------- |---------------------------------------------------------------------------------------------- |
| `allow-duplicate-recipes` | boolean            | `false` | Allow recipes appearing later in a `justfile` to override earlier recipes with the same name. |
| `dotenv-filename`         | string             | -       | Load a `.env` file with a custom name, if present.                                            |
| `dotenv-load`             | boolean            | `false` | Load a `.env` file, if present.                                                               |
| `dotenv-path`             | string             | -       | Load a `.env` file from a custom path, if present. Overrides `dotenv-filename`.               |
| `export`                  | boolean            | `false` | Export all variables as environment variables.                                                |
| `fallback`                | boolean            | `false` | Search `justfile` in parent directory if the first recipe on the command line is not found.   |
| `ignore-comments`         | boolean            | `false` | Ignore recipe lines beginning with `#`.                                                       |
| `positional-arguments`    | boolean            | `false` | Pass positional arguments.                                                                    |
| `shell`                   | `[COMMAND, ARGS…]` | -       | Set the command used to invoke recipes and evaluate backticks.                                |
| `tempdir`                 | string             | -       | Create temporary directories in `tempdir` instead of the system default temporary directory.  |
| `windows-powershell`      | boolean            | `false` | Use PowerShell on Windows as default shell. (Deprecated. Use `windows-shell` instead.         |
| `windows-shell`           | `[COMMAND, ARGS…]` | -       | Set the command used to invoke recipes and evaluate backticks.                                |

Boolean settings can be written as:

```justfile
set NAME
```

Which is equivalent to:

```justfile
set NAME := true
```

#### Allow Duplicate Recipes

If `allow-duplicate-recipes` is set to `true`, defining multiple recipes with the same name is not an error and the last definition is used. Defaults to `false`.

```just
set allow-duplicate-recipes

@foo:
  echo foo

@foo:
  echo bar
```

```sh
$ just foo
bar
```

#### Dotenv Settings

If `dotenv-load`, `dotenv-filename` or `dotenv-path` is set, `just` will load environment variables from a file.

If `dotenv-path` is set, `just` will look for a file at the given path.

Otherwise, `just` looks for a file named `.env` by default, unless `dotenv-filename` set, in which case the value of `dotenv-filename` is used. This file can be located in the same directory as your `justfile` or in a parent directory.

The loaded variables are environment variables, not `just` variables, and so must be accessed using `$VARIABLE_NAME` in recipes and backticks.

For example, if your `.env` file contains:

```sh
# a comment, will be ignored
DATABASE_ADDRESS=localhost:6379
SERVER_PORT=1337
```

And your `justfile` contains:

```just
set dotenv-load

serve:
  @echo "Starting server with database $DATABASE_ADDRESS on port $SERVER_PORT…"
  ./server --database $DATABASE_ADDRESS --port $SERVER_PORT
```

`just serve` will output:

```sh
$ just serve
Starting server with database localhost:6379 on port 1337…
./server --database $DATABASE_ADDRESS --port $SERVER_PORT
```

#### Export

The `export` setting causes all `just` variables to be exported as environment variables. Defaults to `false`.

```just
set export

a := "hello"

@foo b:
  echo $a
  echo $b
```

```sh
$ just foo goodbye
hello
goodbye
```

#### Positional Arguments

If `positional-arguments` is `true`, recipe arguments will be passed as positional arguments to commands. For linewise recipes, argument `$0` will be the name of the recipe.

For example, running this recipe:

```just
set positional-arguments

@foo bar:
  echo $0
  echo $1
```

Will produce the following output:

```sh
$ just foo hello
foo
hello
```

When using an `sh`-compatible shell, such as `bash` or `zsh`, `$@` expands to the positional arguments given to the recipe, starting from one. When used within double quotes as `"$@"`, arguments including whitespace will be passed on as if they were double-quoted. That is, `"$@"` is equivalent to `"$1" "$2"`… When there are no positional parameters, `"$@"` and `$@` expand to nothing (i.e., they are removed).

This example recipe will print arguments one by one on separate lines:

```just
set positional-arguments

@test *args='':
  bash -c 'while (( "$#" )); do echo - $1; shift; done' -- "$@"
```

Running it with _two_ arguments:

```sh
$ just test foo "bar baz"
- foo
- bar baz
```

#### Shell

The `shell` setting controls the command used to invoke recipe lines and backticks. Shebang recipes are unaffected.

```just
# use python3 to execute recipe lines and backticks
set shell := ["python3", "-c"]

# use print to capture result of evaluation
foos := `print("foo" * 4)`

foo:
  print("Snake snake snake snake.")
  print("{{foos}}")
```

`just` passes the command to be executed as an argument. Many shells will need an additional flag, often `-c`, to make them evaluate the first argument.

##### Windows Shell

`just` uses `sh` on Windows by default. To use a different shell on Windows, use `windows-shell`:

```just
set windows-shell := ["powershell.exe", "-NoLogo", "-Command"]

hello:
  Write-Host "Hello, world!"
```

See [powershell.just](https://github.com/casey/just/blob/master/examples/powershell.just) for a justfile that uses PowerShell on all platforms.

##### Windows PowerShell

*`set windows-powershell` uses the legacy `powershell.exe` binary, and is no longer recommended. See the `windows-shell` setting above for a more flexible way to control which shell is used on Windows.*

`just` uses `sh` on Windows by default. To use `powershell.exe` instead, set `windows-powershell` to true.

```just
set windows-powershell := true

hello:
  Write-Host "Hello, world!"
```

##### Python 3

```just
set shell := ["python3", "-c"]
```

##### Bash

```just
set shell := ["bash", "-uc"]
```

##### Z Shell

```just
set shell := ["zsh", "-uc"]
```

##### Fish

```just
set shell := ["fish", "-c"]
```

##### Nushell

```just
set shell := ["nu", "-c"]
```

If you want to change the default table mode to `light`:

```just
set shell := ['nu', '-m', 'light', '-c']
```

*[Nushell](https://github.com/nushell/nushell) was written in Rust, and **has cross-platform support for Windows / macOS and Linux**.*

### Documentation Comments

Comments immediately preceding a recipe will appear in `just --list`:

```just
# build stuff
build:
  ./bin/build

# test stuff
test:
  ./bin/test
```

```sh
$ just --list
Available recipes:
    build # build stuff
    test # test stuff
```

### Variables and Substitution

Variables, strings, concatenation, path joining, and substitution using `{{…}}` are supported:

```just
tmpdir  := `mktemp -d`
version := "0.2.7"
tardir  := tmpdir / "awesomesauce-" + version
tarball := tardir + ".tar.gz"

publish:
  rm -f {{tarball}}
  mkdir {{tardir}}
  cp README.md *.c {{tardir}}
  tar zcvf {{tarball}} {{tardir}}
  scp {{tarball}} me@server.com:release/
  rm -rf {{tarball}} {{tardir}}
```

#### Joining Paths

The `/` operator can be used to join two strings with a slash:

```just
foo := "a" / "b"
```

```
$ just --evaluate foo
a/b
```

Note that a `/` is added even if one is already present:

```just
foo := "a/"
bar := foo / "b"
```

```
$ just --evaluate bar
a//b
```

Absolute paths can also be constructed<sup>1.5.0</sup>:

```just
foo := / "b"
```

```
$ just --evaluate foo
/b
```

The `/` operator uses the `/` character, even on Windows. Thus, using the `/` operator should be avoided with paths that use universal naming convention (UNC), i.e., those that start with `\?`, since forward slashes are not supported with UNC paths.

#### Escaping `{{`

To write a recipe containing `{{`, use `{{{{`:

```just
braces:
  echo 'I {{{{LOVE}} curly braces!'
```

(An unmatched `}}` is ignored, so it doesn't need to be escaped.)

Another option is to put all the text you'd like to escape inside of an interpolation:

```just
braces:
  echo '{{'I {{LOVE}} curly braces!'}}'
```

Yet another option is to use `{{ "{{" }}`:

```just
braces:
  echo 'I {{ "{{" }}LOVE}} curly braces!'
```

### Strings

Double-quoted strings support escape sequences:

```just
string-with-tab             := "\t"
string-with-newline         := "\n"
string-with-carriage-return := "\r"
string-with-double-quote    := "\""
string-with-slash           := "\\"
string-with-no-newline      := "\
"
```

```sh
$ just --evaluate
"tring-with-carriage-return := "
string-with-double-quote    := """
string-with-newline         := "
"
string-with-no-newline      := ""
string-with-slash           := "\"
string-with-tab             := "     "
```

Strings may contain line breaks:

```just
single := '
hello
'

double := "
goodbye
"
```

Single-quoted strings do not recognize escape sequences:

```just
escapes := '\t\n\r\"\\'
```

```sh
$ just --evaluate
escapes := "\t\n\r\"\\"
```

Indented versions of both single- and double-quoted strings, delimited by triple single- or triple double-quotes, are supported. Indented string lines are stripped of a leading line break, and leading whitespace common to all non-blank lines:

```just
# this string will evaluate to `foo\nbar\n`
x := '''
  foo
  bar
'''

# this string will evaluate to `abc\n  wuv\nxyz\n`
y := """
  abc
    wuv
  xyz
"""
```

Similar to unindented strings, indented double-quoted strings process escape sequences, and indented single-quoted strings ignore escape sequences. Escape sequence processing takes place after unindentation. The unindentation algorithm does not take escape-sequence produced whitespace or newlines into account.

### Ignoring Errors

Normally, if a command returns a non-zero exit status, execution will stop. To continue execution after a command, even if it fails, prefix the command with `-`:

```just
foo:
  -cat foo
  echo 'Done!'
```

```sh
$ just foo
cat foo
cat: foo: No such file or directory
echo 'Done!'
Done!
```

### Functions

`just` provides a few built-in functions that might be useful when writing recipes.

#### System Information

- `arch()` — Instruction set architecture. Possible values are: `"aarch64"`, `"arm"`, `"asmjs"`, `"hexagon"`, `"mips"`, `"msp430"`, `"powerpc"`, `"powerpc64"`, `"s390x"`, `"sparc"`, `"wasm32"`, `"x86"`, `"x86_64"`, and `"xcore"`.
- `num_cpus()`<sup>1.15.0</sup> - Number of logical CPUs.
- `os()` — Operating system. Possible values are: `"android"`, `"bitrig"`, `"dragonfly"`, `"emscripten"`, `"freebsd"`, `"haiku"`, `"ios"`, `"linux"`, `"macos"`, `"netbsd"`, `"openbsd"`, `"solaris"`, and `"windows"`.
- `os_family()` — Operating system family; possible values are: `"unix"` and `"windows"`.

For example:

```just
system-info:
  @echo "This is an {{arch()}} machine".
```

```sh
$ just system-info
This is an x86_64 machine
```

The `os_family()` function can be used to create cross-platform `justfile`s that work on various operating systems. For an example, see [cross-platform.just](https://github.com/casey/just/blob/master/examples/cross-platform.just) file.

#### Environment Variables

- `env_var(key)` — Retrieves the environment variable with name `key`, aborting if it is not present.

```just
home_dir := env_var('HOME')

test:
  echo "{{home_dir}}"
```

```sh
$ just
/home/user1
```

- `env_var_or_default(key, default)` — Retrieves the environment variable with name `key`, returning `default` if it is not present.

- `env(key)`<sup>1.15.0</sup> — Alias for `env_var(key)`.
- `env(key, default)`<sup>1.15.0</sup> — Alias for `env_var_or_default(key, default)`.

#### Invocation Directory

- `invocation_directory()` - Retrieves the absolute path to the current
  directory when `just` was invoked, before  `just` changed it (chdir'd) prior
  to executing commands. On Windows, `invocation_directory()` uses `cygpath` to
  convert the invocation directory to a Cygwin-compatible `/`-separated path.
  Use `invocation_directory_native()` to return the verbatim invocation
  directory on all platforms.

For example, to call `rustfmt` on files just under the "current directory"
(from the user/invoker's perspective), use the following rule:

```just
rustfmt:
  find {{invocation_directory()}} -name \*.rs -exec rustfmt {} \;
```

Alternatively, if your command needs to be run from the current directory, you
could use (e.g.):

```just
build:
  cd {{invocation_directory()}}; ./some_script_that_needs_to_be_run_from_here
```

- `invocation_directory_native()` - Retrieves the absolute path to the current
  directory when `just` was invoked, before  `just` changed it (chdir'd) prior
  to executing commands.

#### Justfile and Justfile Directory

- `justfile()` - Retrieves the path of the current `justfile`.

- `justfile_directory()` - Retrieves the path of the parent directory of the current `justfile`.

For example, to run a command relative to the location of the current `justfile`:

```just
script:
  ./{{justfile_directory()}}/scripts/some_script
```

#### Just Executable

- `just_executable()` - Absolute path to the `just` executable.

For example:

```just
executable:
  @echo The executable is at: {{just_executable()}}
```

```sh
$ just
The executable is at: /bin/just
```

#### String Manipulation

- `quote(s)` - Replace all single quotes with `'\''` and prepend and append single quotes to `s`. This is sufficient to escape special characters for many shells, including most Bourne shell descendants.
- `replace(s, from, to)` - Replace all occurrences of `from` in `s` to `to`.
- `replace_regex(s, regex, replacement)` - Replace all occurrences of `regex` in `s` to `replacement`. Regular expressions are provided by the [Rust `regex` crate](https://docs.rs/regex/latest/regex/). See the [syntax documentation](https://docs.rs/regex/latest/regex/#syntax) for usage examples. Capture groups are supported. The `replacement` string uses [Replacement string syntax](https://docs.rs/regex/latest/regex/struct.Regex.html#replacement-string-syntax).
- `trim(s)` - Remove leading and trailing whitespace from `s`.
- `trim_end(s)` - Remove trailing whitespace from `s`.
- `trim_end_match(s, pat)` - Remove suffix of `s` matching `pat`.
- `trim_end_matches(s, pat)` - Repeatedly remove suffixes of `s` matching `pat`.
- `trim_start(s)` - Remove leading whitespace from `s`.
- `trim_start_match(s, pat)` - Remove prefix of `s` matching `pat`.
- `trim_start_matches(s, pat)` - Repeatedly remove prefixes of `s` matching `pat`.

#### Case Conversion

- `capitalize(s)`<sup>1.7.0</sup> - Convert first character of `s` to uppercase and the rest to lowercase.
- `kebabcase(s)`<sup>1.7.0</sup> - Convert `s` to `kebab-case`.
- `lowercamelcase(s)`<sup>1.7.0</sup> - Convert `s` to `lowerCamelCase`.
- `lowercase(s)` - Convert `s` to lowercase.
- `shoutykebabcase(s)`<sup>1.7.0</sup> - Convert `s` to `SHOUTY-KEBAB-CASE`.
- `shoutysnakecase(s)`<sup>1.7.0</sup> - Convert `s` to `SHOUTY_SNAKE_CASE`.
- `snakecase(s)`<sup>1.7.0</sup> - Convert `s` to `snake_case`.
- `titlecase(s)`<sup>1.7.0</sup> - Convert `s` to `Title Case`.
- `uppercamelcase(s)`<sup>1.7.0</sup> - Convert `s` to `UpperCamelCase`.
- `uppercase(s)` - Convert `s` to uppercase.

#### Path Manipulation

##### Fallible

- `absolute_path(path)` - Absolute path to relative `path` in the working directory. `absolute_path("./bar.txt")` in directory `/foo` is `/foo/bar.txt`.
- `extension(path)` - Extension of `path`. `extension("/foo/bar.txt")` is `txt`.
- `file_name(path)` - File name of `path` with any leading directory components removed. `file_name("/foo/bar.txt")` is `bar.txt`.
- `file_stem(path)` - File name of `path` without extension. `file_stem("/foo/bar.txt")` is `bar`.
- `parent_directory(path)` - Parent directory of `path`. `parent_directory("/foo/bar.txt")` is `/foo`.
- `without_extension(path)` - `path` without extension. `without_extension("/foo/bar.txt")` is `/foo/bar`.

These functions can fail, for example if a path does not have an extension, which will halt execution.

##### Infallible

- `clean(path)` - Simplify `path` by removing extra path separators, intermediate `.` components, and `..` where possible. `clean("foo//bar")` is `foo/bar`, `clean("foo/..")` is `.`, `clean("foo/./bar")` is `foo/bar`.
- `join(a, b…)` - *This function uses `/` on Unix and `\` on Windows, which can be lead to unwanted behavior. The `/` operator, e.g., `a / b`, which always uses `/`, should be considered as a replacement unless `\`s are specifically desired on Windows.* Join path `a` with path `b`. `join("foo/bar", "baz")` is `foo/bar/baz`. Accepts two or more arguments.

#### Filesystem Access

- `path_exists(path)` - Returns `true` if the path points at an existing entity and `false` otherwise. Traverses symbolic links, and returns `false` if the path is inaccessible or points to a broken symlink.

##### Error Reporting

- `error(message)` - Abort execution and report error `message` to user.

#### UUID and Hash Generation

- `sha256(string)` - Return the SHA-256 hash of `string` as a hexadecimal string.
- `sha256_file(path)` - Return the SHA-256 hash of the file at `path` as a hexadecimal string.
- `uuid()` - Return a randomly generated UUID.

#### Semantic Versions

- `semver_matches(version, requirement)`<sup>1.16.0</sup> - Check whether a [semantic `version`](https://semver.org), e.g., `"0.1.0"` matches a `requirement`, e.g., `">=0.1.0"`, returning `"true"` if so and `"false"` otherwise.

### Recipe Attributes

Recipes may be annotated with attributes that change their behavior.

<<<<<<< HEAD
| Name                | Description                                     |
| ------------------- | ----------------------------------------------- |
| `[no-cd]`           | Don't change directory before executing recipe. |
| `[no-exit-message]` | Don't print an error message if recipe fails.   |
| `[linux]`           | Enable recipe on Linux.                         |
| `[macos]`           | Enable recipe on MacOS.                         |
| `[unix]`            | Enable recipe on Unixes.                        |
| `[windows]`         | Enable recipe on Windows.                       |
| `[private]`         | See [Private Recipes](#private-recipes).        |
| `[parallel]`        | See [Parallel execution](#parallel-execution).  |
=======
| Name                                | Description                                     |
| ----------------------------------- | ----------------------------------------------- |
| `[confirm]`<sup>master</sup>        | Require confirmation prior to executing recipe. |
| `[linux]`<sup>1.8.0</sup>           | Enable recipe on Linux.                         |
| `[macos]`<sup>1.8.0</sup>           | Enable recipe on MacOS.                         |
| `[no-cd]`<sup>1.9.0</sup>           | Don't change directory before executing recipe. |
| `[no-exit-message]`<sup>1.7.0</sup> | Don't print an error message if recipe fails.   |
| `[private]`<sup>1.10.0</sup>        | See [Private Recipes](#private-recipes).        |
| `[unix]`<sup>1.8.0</sup>            | Enable recipe on Unixes. (Includes MacOS).      |
| `[windows]`<sup>1.8.0</sup>         | Enable recipe on Windows.                       |
>>>>>>> 7337447d

A recipe can have multiple attributes, either on multiple lines:

```just
[no-cd]
[private]
foo:
    echo "foo"
```

Or separated by commas on a single line<sup>1.14.0</sup>:

```just
[no-cd, private]
foo:
    echo "foo"
```

#### Enabling and Disabling Recipes<sup>1.8.0</sup>

The `[linux]`, `[macos]`, `[unix]`, and `[windows]` attributes are
configuration attributes. By default, recipes are always enabled. A recipe with
one or more configuration attributes will only be enabled when one or more of
those configurations is active.

This can be used to write `justfile`s that behave differently depending on
which operating system they run on. The `run` recipe in this `justfile` will
compile and run `main.c`, using a different C compiler and using the correct
output binary name for that compiler depending on the operating system:

```just
[unix]
run:
  cc main.c
  ./a.out

[windows]
run:
  cl main.c
  main.exe
```

#### Disabling Changing Directory<sup>1.9.0</sup>

`just` normally executes recipes with the current directory set to the
directory that contains the `justfile`. This can be disabled using the
`[no-cd]` attribute. This can be used to create recipes which use paths
relative to the invocation directory, or which operate on the current
directory.

For example, this `commit` recipe:

```just
[no-cd]
commit file:
  git add {{file}}
  git commit
```

Can be used with paths that are relative to the current directory, because
`[no-cd]` prevents `just` from changing the current directory when executing
`commit`.

### Requiring Confirmation for Recipes<sup>master</sup>

`just` normally executes all recipes unless there is an error. The `[confirm]`
attribute allows recipes require confirmation in the terminal prior to running.
This can be overridden by passing `--yes` to `just`, which will automatically
confirm any recipes marked by this attribute.

Recipes dependent on a recipe that requires confirmation will not be run if the
relied upon recipe is not confirmed, as well as recipes passed after any recipe
that requires confirmation.

```just
[confirm]
delete all:
  rm -rf *
```

### Command Evaluation Using Backticks

Backticks can be used to store the result of commands:

```just
localhost := `dumpinterfaces | cut -d: -f2 | sed 's/\/.*//' | sed 's/ //g'`

serve:
  ./serve {{localhost}} 8080
```

Indented backticks, delimited by three backticks, are de-indented in the same manner as indented strings:

````just
# This backtick evaluates the command `echo foo\necho bar\n`, which produces the value `foo\nbar\n`.
stuff := ```
    echo foo
    echo bar
  ```
````

See the [Strings](#strings) section for details on unindenting.

Backticks may not start with `#!`. This syntax is reserved for a future upgrade.

### Conditional Expressions

`if`/`else` expressions evaluate different branches depending on if two expressions evaluate to the same value:

```just
foo := if "2" == "2" { "Good!" } else { "1984" }

bar:
  @echo "{{foo}}"
```

```sh
$ just bar
Good!
```

It is also possible to test for inequality:

```just
foo := if "hello" != "goodbye" { "xyz" } else { "abc" }

bar:
  @echo {{foo}}
```

```sh
$ just bar
xyz
```

And match against regular expressions:

```just
foo := if "hello" =~ 'hel+o' { "match" } else { "mismatch" }

bar:
  @echo {{foo}}
```

```sh
$ just bar
match
```

Regular expressions are provided by the [regex crate](https://github.com/rust-lang/regex), whose syntax is documented on [docs.rs](https://docs.rs/regex/1.5.4/regex/#syntax). Since regular expressions commonly use backslash escape sequences, consider using single-quoted string literals, which will pass slashes to the regex parser unmolested.

Conditional expressions short-circuit, which means they only evaluate one of their branches. This can be used to make sure that backtick expressions don't run when they shouldn't.

```just
foo := if env_var("RELEASE") == "true" { `get-something-from-release-database` } else { "dummy-value" }
```

Conditionals can be used inside of recipes:

```just
bar foo:
  echo {{ if foo == "bar" { "hello" } else { "goodbye" } }}
```

Note the space after the final `}`! Without the space, the interpolation will be prematurely closed.

Multiple conditionals can be chained:

```just
foo := if "hello" == "goodbye" {
  "xyz"
} else if "a" == "a" {
  "abc"
} else {
  "123"
}

bar:
  @echo {{foo}}
```

```sh
$ just bar
abc
```

### Stopping execution with error

Execution can be halted with the `error` function. For example:

```just
foo := if "hello" == "goodbye" {
  "xyz"
} else if "a" == "b" {
  "abc"
} else {
  error("123")
}
```

Which produce the following error when run:

```
error: Call to function `error` failed: 123
   |
16 |   error("123")
```

### Setting Variables from the Command Line

Variables can be overridden from the command line.

```just
os := "linux"

test: build
  ./test --test {{os}}

build:
  ./build {{os}}
```

```sh
$ just
./build linux
./test --test linux
```

Any number of arguments of the form `NAME=VALUE` can be passed before recipes:

```sh
$ just os=plan9
./build plan9
./test --test plan9
```

Or you can use the `--set` flag:

```sh
$ just --set os bsd
./build bsd
./test --test bsd
```

### Getting and Setting Environment Variables

#### Exporting `just` Variables

Assignments prefixed with the `export` keyword will be exported to recipes as environment variables:

```just
export RUST_BACKTRACE := "1"

test:
  # will print a stack trace if it crashes
  cargo test
```

Parameters prefixed with a `$` will be exported as environment variables:

```just
test $RUST_BACKTRACE="1":
  # will print a stack trace if it crashes
  cargo test
```

Exported variables and parameters are not exported to backticks in the same scope.

```just
export WORLD := "world"
# This backtick will fail with "WORLD: unbound variable"
BAR := `echo hello $WORLD`
```

```just
# Running `just a foo` will fail with "A: unbound variable"
a $A $B=`echo $A`:
  echo $A $B
```

When [export](#export) is set, all `just` variables are exported as environment variables.

#### Getting Environment Variables from the environment

Environment variables from the environment are passed automatically to the recipes.

```just
print_home_folder:
  echo "HOME is: '${HOME}'"
```

```sh
$ just
HOME is '/home/myuser'
```

#### Setting `just` Variables from Environment Variables

Environment variables can be propagated to `just` variables using the functions `env_var()` and `env_var_or_default()`.
See [environment-variables](#environment-variables).

### Recipe Parameters

Recipes may have parameters. Here recipe `build` has a parameter called `target`:

```just
build target:
  @echo 'Building {{target}}…'
  cd {{target}} && make
```

To pass arguments on the command line, put them after the recipe name:

```sh
$ just build my-awesome-project
Building my-awesome-project…
cd my-awesome-project && make
```

To pass arguments to a dependency, put the dependency in parentheses along with the arguments:

```just
default: (build "main")

build target:
  @echo 'Building {{target}}…'
  cd {{target}} && make
```

Variables can also be passed as arguments to dependencies:

```just
target := "main"

_build version:
  @echo 'Building {{version}}…'
  cd {{version}} && make

build: (_build target)
```

A command's arguments can be passed to dependency by putting the dependency in parentheses along with the arguments:

```just
build target:
  @echo "Building {{target}}…"

push target: (build target)
  @echo 'Pushing {{target}}…'
```

Parameters may have default values:

```just
default := 'all'

test target tests=default:
  @echo 'Testing {{target}}:{{tests}}…'
  ./test --tests {{tests}} {{target}}
```

Parameters with default values may be omitted:

```sh
$ just test server
Testing server:all…
./test --tests all server
```

Or supplied:

```sh
$ just test server unit
Testing server:unit…
./test --tests unit server
```

Default values may be arbitrary expressions, but concatenations or path joins must be parenthesized:

```just
arch := "wasm"

test triple=(arch + "-unknown-unknown") input=(arch / "input.dat"):
  ./test {{triple}}
```

The last parameter of a recipe may be variadic, indicated with either a `+` or a `*` before the argument name:

```just
backup +FILES:
  scp {{FILES}} me@server.com:
```

Variadic parameters prefixed with `+` accept _one or more_ arguments and expand to a string containing those arguments separated by spaces:

```sh
$ just backup FAQ.md GRAMMAR.md
scp FAQ.md GRAMMAR.md me@server.com:
FAQ.md                  100% 1831     1.8KB/s   00:00
GRAMMAR.md              100% 1666     1.6KB/s   00:00
```

Variadic parameters prefixed with `*` accept _zero or more_ arguments and expand to a string containing those arguments separated by spaces, or an empty string if no arguments are present:

```just
commit MESSAGE *FLAGS:
  git commit {{FLAGS}} -m "{{MESSAGE}}"
```

Variadic parameters can be assigned default values. These are overridden by arguments passed on the command line:

```just
test +FLAGS='-q':
  cargo test {{FLAGS}}
```

`{{…}}` substitutions may need to be quoted if they contain spaces. For example, if you have the following recipe:

```just
search QUERY:
  lynx https://www.google.com/?q={{QUERY}}
```

And you type:

```sh
$ just search "cat toupee"
```

`just` will run the command `lynx https://www.google.com/?q=cat toupee`, which will get parsed by `sh` as `lynx`, `https://www.google.com/?q=cat`, and `toupee`, and not the intended `lynx` and `https://www.google.com/?q=cat toupee`.

You can fix this by adding quotes:

```just
search QUERY:
  lynx 'https://www.google.com/?q={{QUERY}}'
```

Parameters prefixed with a `$` will be exported as environment variables:

```just
foo $bar:
  echo $bar
```

### Running Recipes at the End of a Recipe

Normal dependencies of a recipes always run before a recipe starts. That is to say, the dependee always runs before the depender. These dependencies are called "prior dependencies".

A recipe can also have subsequent dependencies, which run after the recipe and are introduced with an `&&`:

```just
a:
  echo 'A!'

b: a && c d
  echo 'B!'

c:
  echo 'C!'

d:
  echo 'D!'
```

…running _b_ prints:

```sh
$ just b
echo 'A!'
A!
echo 'B!'
B!
echo 'C!'
C!
echo 'D!'
D!
```

### Running Recipes in the Middle of a Recipe

`just` doesn't support running recipes in the middle of another recipe, but you can call `just` recursively in the middle of a recipe. Given the following `justfile`:

```just
a:
  echo 'A!'

b: a
  echo 'B start!'
  just c
  echo 'B end!'

c:
  echo 'C!'
```

…running _b_ prints:

```sh
$ just b
echo 'A!'
A!
echo 'B start!'
B start!
echo 'C!'
C!
echo 'B end!'
B end!
```

This has limitations, since recipe `c` is run with an entirely new invocation of `just`: Assignments will be recalculated, dependencies might run twice, and command line arguments will not be propagated to the child `just` process.

### Writing Recipes in Other Languages

Recipes that start with `#!` are called shebang recipes, and are executed by
saving the recipe body to a file and running it. This lets you write recipes in
different languages:

```just
polyglot: python js perl sh ruby nu

python:
  #!/usr/bin/env python3
  print('Hello from python!')

js:
  #!/usr/bin/env node
  console.log('Greetings from JavaScript!')

perl:
  #!/usr/bin/env perl
  print "Larry Wall says Hi!\n";

sh:
  #!/usr/bin/env sh
  hello='Yo'
  echo "$hello from a shell script!"

nu:
  #!/usr/bin/env nu
  let hello = 'Hola'
  echo $"($hello) from a nushell script!"

ruby:
  #!/usr/bin/env ruby
  puts "Hello from ruby!"
```

```sh
$ just polyglot
Hello from python!
Greetings from JavaScript!
Larry Wall says Hi!
Yo from a shell script!
Hola from a nushell script!
Hello from ruby!
```

On Unix-like operating systems, including Linux and MacOS, shebang recipes are
executed by saving the recipe body to a file in a temporary directory, marking
the file as executable, and executing it. The OS then parses the shebang line
into a command line and invokes it, including the path to the file. For
example, if a recipe starts with `#!/usr/bin/env bash`, the final command that
the OS runs will be something like `/usr/bin/env bash
/tmp/PATH_TO_SAVED_RECIPE_BODY`. Keep in mind that different operating systems
split shebang lines differently.

Windows does not support shebang lines. On Windows, `just` splits the shebang
line into a command and arguments, saves the recipe body to a file, and invokes
the split command and arguments, adding the path to the saved recipe body as
the final argument. For example, on Windows, if a recipe starts with `#! py`,
the final command the OS runs will be something like `py
C:\Temp\PATH_TO_SAVED_RECIPE_BODY`.

### Safer Bash Shebang Recipes

If you're writing a `bash` shebang recipe, consider adding `set -euxo pipefail`:

```just
foo:
  #!/usr/bin/env bash
  set -euxo pipefail
  hello='Yo'
  echo "$hello from Bash!"
```

It isn't strictly necessary, but `set -euxo pipefail` turns on a few useful features that make `bash` shebang recipes behave more like normal, linewise `just` recipe:

- `set -e` makes `bash` exit if a command fails.

- `set -u` makes `bash` exit if a variable is undefined.

- `set -x` makes `bash` print each script line before it's run.

- `set -o pipefail` makes `bash` exit if a command in a pipeline fails. This is `bash`-specific, so isn't turned on in normal linewise `just` recipes.

Together, these avoid a lot of shell scripting gotchas.

#### Shebang Recipe Execution on Windows

On Windows, shebang interpreter paths containing a `/` are translated from Unix-style paths to Windows-style paths using `cygpath`, a utility that ships with [Cygwin](http://www.cygwin.com).

For example, to execute this recipe on Windows:

```just
echo:
  #!/bin/sh
  echo "Hello!"
```

The interpreter path `/bin/sh` will be translated to a Windows-style path using `cygpath` before being executed.

If the interpreter path does not contain a `/` it will be executed without being translated. This is useful if `cygpath` is not available, or you wish to pass a Windows-style path to the interpreter.

### Setting Variables in a Recipe

Recipe lines are interpreted by the shell, not `just`, so it's not possible to set `just` variables in the middle of a recipe:

```mf
foo:
  x := "hello" # This doesn't work!
  echo {{x}}
```

It is possible to use shell variables, but there's another problem. Every recipe line is run by a new shell instance, so variables set in one line won't be set in the next:

```just
foo:
  x=hello && echo $x # This works!
  y=bye
  echo $y            # This doesn't, `y` is undefined here!
```

The best way to work around this is to use a shebang recipe. Shebang recipe bodies are extracted and run as scripts, so a single shell instance will run the whole thing:

```just
foo:
  #!/usr/bin/env bash
  set -euxo pipefail
  x=hello
  echo $x
```

### Sharing Environment Variables Between Recipes

Each line of each recipe is executed by a fresh shell, so it is not possible to share environment variables between recipes.

#### Using Python Virtual Environments

Some tools, like [Python's venv](https://docs.python.org/3/library/venv.html), require loading environment variables in order to work, making them challenging to use with `just`. As a workaround, you can execute the virtual environment binaries directly:

```just
venv:
  [ -d foo ] || python3 -m venv foo

run: venv
  ./foo/bin/python3 main.py
```

### Changing the Working Directory in a Recipe

Each recipe line is executed by a new shell, so if you change the working directory on one line, it won't have an effect on later lines:

```just
foo:
  pwd    # This `pwd` will print the same directory…
  cd bar
  pwd    # …as this `pwd`!
```

There are a couple ways around this. One is to call `cd` on the same line as the command you want to run:

```just
foo:
  cd bar && pwd
```

The other is to use a shebang recipe. Shebang recipe bodies are extracted and run as scripts, so a single shell instance will run the whole thing, and thus a `pwd` on one line will affect later lines, just like a shell script:

```just
foo:
  #!/usr/bin/env bash
  set -euxo pipefail
  cd bar
  pwd
```

### Indentation

Recipe lines can be indented with spaces or tabs, but not a mix of both. All of a recipe's lines must have the same type of indentation, but different recipes in the same `justfile` may use different indentation.

Each recipe must be indented at least one level from the `recipe-name` but after that may be further indented.

Here's a justfile with a recipe indented with spaces, represented as `·`, and tabs, represented as `→`.

```justfile
set windows-shell := ["pwsh", "-NoLogo", "-NoProfileLoadTime", "-Command"]

set ignore-comments

list-space directory:
··#!pwsh
··foreach ($item in $(Get-ChildItem {{directory}} )) {
····echo $item.Name
··}
··echo ""

# indentation nesting works even when newlines are escaped
list-tab directory:
→ @foreach ($item in $(Get-ChildItem {{directory}} )) { \
→ → echo $item.Name \
→ }
→ @echo ""
```

```pwsh
PS > just list-space ~
Desktop
Documents
Downloads

PS > just list-tab ~
Desktop
Documents
Downloads
```

### Multi-Line Constructs

Recipes without an initial shebang are evaluated and run line-by-line, which means that multi-line constructs probably won't do what you want.

For example, with the following `justfile`:

```mf
conditional:
  if true; then
    echo 'True!'
  fi
```

The extra leading whitespace before the second line of the `conditional` recipe will produce a parse error:

```sh
$ just conditional
error: Recipe line has extra leading whitespace
  |
3 |         echo 'True!'
  |     ^^^^^^^^^^^^^^^^
```

To work around this, you can write conditionals on one line, escape newlines with slashes, or add a shebang to your recipe. Some examples of multi-line constructs are provided for reference.

#### `if` statements

```just
conditional:
  if true; then echo 'True!'; fi
```

```just
conditional:
  if true; then \
    echo 'True!'; \
  fi
```

```just
conditional:
  #!/usr/bin/env sh
  if true; then
    echo 'True!'
  fi
```

#### `for` loops

```just
for:
  for file in `ls .`; do echo $file; done
```

```just
for:
  for file in `ls .`; do \
    echo $file; \
  done
```

```just
for:
  #!/usr/bin/env sh
  for file in `ls .`; do
    echo $file
  done
```

#### `while` loops

```just
while:
  while `server-is-dead`; do ping -c 1 server; done
```

```just
while:
  while `server-is-dead`; do \
    ping -c 1 server; \
  done
```

```just
while:
  #!/usr/bin/env sh
  while `server-is-dead`; do
    ping -c 1 server
  done
```

### Command Line Options

`just` supports a number of useful command line options for listing, dumping, and debugging recipes and variables:

```sh
$ just --list
Available recipes:
  js
  perl
  polyglot
  python
  ruby
$ just --show perl
perl:
  #!/usr/bin/env perl
  print "Larry Wall says Hi!\n";
$ just --show polyglot
polyglot: python js perl sh ruby
```

Run `just --help` to see all the options.

### Private Recipes

Recipes and aliases whose name starts with a `_` are omitted from `just --list`:

```just
test: _test-helper
  ./bin/test

_test-helper:
  ./bin/super-secret-test-helper-stuff
```

```sh
$ just --list
Available recipes:
    test
```

And from `just --summary`:

```sh
$ just --summary
test
```

The `[private]` attribute<sup>1.10.0</sup> may also be used to hide recipes or aliases without needing to change the name:

```just
[private]
foo:

[private]
alias b := bar

bar:
```

```sh
$ just --list
Available recipes:
    bar
```

This is useful for helper recipes which are only meant to be used as dependencies of other recipes.

### Parallel execution

`just` has two separate ways to enable parallel execution of tasks.

Run the given recipes on the command line in parallel:

```sh
$ just --parallel recipe_1 recipe_2 recipe_3
[...]
```

And using the `[parallel]` attribute, task dependencies are allowed to run in
parallel:

```just
recipe_1:
  sleep 1

recipe_2:
  sleep 2

[parallel]
foo: recipe_1 recipe_2
  echo hello
```

### Quiet Recipes

A recipe name may be prefixed with `@` to invert the meaning of `@` before each line:

```just
@quiet:
  echo hello
  echo goodbye
  @# all done!
```

Now only the lines starting with `@` will be echoed:

```sh
$ j quiet
hello
goodbye
# all done!
```

Shebang recipes are quiet by default:

```just
foo:
  #!/usr/bin/env bash
  echo 'Foo!'
```

```sh
$ just foo
Foo!
```

Adding `@` to a shebang recipe name makes `just` print the recipe before executing it:

```just
@bar:
  #!/usr/bin/env bash
  echo 'Bar!'
```

```sh
$ just bar
#!/usr/bin/env bash
echo 'Bar!'
Bar!
```

`just` normally prints error messages when a recipe line fails. These error
messages can be suppressed using the `[no-exit-message]`<sup>1.7.0</sup> attribute. You may find
this especially useful with a recipe that wraps a tool:

```just
git *args:
    @git {{args}}
```

```sh
$ just git status
fatal: not a git repository (or any of the parent directories): .git
error: Recipe `git` failed on line 2 with exit code 128
```

Add the attribute to suppress the exit error message when the tool exits with a
non-zero code:

```just
[no-exit-message]
git *args:
    @git {{args}}
```

```sh
$ just git status
fatal: not a git repository (or any of the parent directories): .git
```

### Selecting Recipes to Run With an Interactive Chooser

The `--choose` subcommand makes `just` invoke a chooser to select which recipes to run. Choosers should read lines containing recipe names from standard input and print one or more of those names separated by spaces to standard output.

Because there is currently no way to run a recipe that requires arguments with `--choose`, such recipes will not be given to the chooser. Private recipes and aliases are also skipped.

The chooser can be overridden with the `--chooser` flag. If `--chooser` is not given, then `just` first checks if `$JUST_CHOOSER` is set. If it isn't, then the chooser defaults to `fzf`, a popular fuzzy finder.

Arguments can be included in the chooser, i.e. `fzf --exact`.

The chooser is invoked in the same way as recipe lines. For example, if the chooser is `fzf`, it will be invoked with `sh -cu 'fzf'`, and if the shell, or the shell arguments are overridden, the chooser invocation will respect those overrides.

If you'd like `just` to default to selecting recipes with a chooser, you can use this as your default recipe:

```just
default:
  @just --choose
```

### Invoking `justfile`s in Other Directories

If the first argument passed to `just` contains a `/`, then the following occurs:

1.  The argument is split at the last `/`.

2.  The part before the last `/` is treated as a directory. `just` will start its search for the `justfile` there, instead of in the current directory.

3.  The part after the last slash is treated as a normal argument, or ignored if it is empty.

This may seem a little strange, but it's useful if you wish to run a command in a `justfile` that is in a subdirectory.

For example, if you are in a directory which contains a subdirectory named `foo`, which contains a `justfile` with the recipe `build`, which is also the default recipe, the following are all equivalent:

```sh
$ (cd foo && just build)
$ just foo/build
$ just foo/
```

Additional recipes after the first are sought in the same `justfile`. For
example, the following are both equivalent:

```sh
$ just foo/a b
$ (cd foo && just a b)
```

And will both invoke recipes `a` and `b` in `foo/justfile`.

### Include Directives

The `!include` directive, currently unstable, can be used to include the
verbatim text of another file.

If you have the following `justfile`:

```mf
!include foo/bar.just

a: b
  @echo A

```

And the following text in `foo/bar.just`:

```mf
b:
  @echo B
```

`foo/bar.just` will be included in `justfile` and recipe `b` will be defined:

```sh
$ just --unstable b
B
$ just --unstable a
B
A
```

The `!include` directive path can be absolute or relative to the location of
the justfile containing it. `!include` directives must appear at the beginning
of a line.

Justfiles are insensitive to order, so included files can reference variables
and recipes defined after the `!include` directive.

`!include` directives are only processed before the first non-blank,
non-comment line.

Included files can themselves contain `!include` directives, which are
processed recursively.

### Hiding `justfile`s

`just` looks for `justfile`s named `justfile` and `.justfile`, which can be used to keep a `justfile` hidden.

### Just Scripts

By adding a shebang line to the top of a `justfile` and making it executable, `just` can be used as an interpreter for scripts:

```sh
$ cat > script <<EOF
#!/usr/bin/env just --justfile

foo:
  echo foo
EOF
$ chmod +x script
$ ./script foo
echo foo
foo
```

When a script with a shebang is executed, the system supplies the path to the script as an argument to the command in the shebang. So, with a shebang of `#!/usr/bin/env just --justfile`, the command will be `/usr/bin/env just --justfile PATH_TO_SCRIPT`.

With the above shebang, `just` will change its working directory to the location of the script. If you'd rather leave the working directory unchanged, use `#!/usr/bin/env just --working-directory . --justfile`.

Note: Shebang line splitting is not consistent across operating systems. The previous examples have only been tested on macOS. On Linux, you may need to pass the `-S` flag to `env`:

```just
#!/usr/bin/env -S just --justfile

default:
  echo foo
```

### Formatting and dumping `justfile`s

Each `justfile` has a canonical formatting with respect to whitespace and
newlines.

You can overwrite the current justfile with a canonically-formatted version
using the currently-unstable `--fmt` flag:

```sh
$ cat justfile
# A lot of blank lines





some-recipe:
  echo "foo"
$ just --fmt --unstable
$ cat justfile
# A lot of blank lines

some-recipe:
    echo "foo"
```

Invoking `just --fmt --check --unstable` runs `--fmt` in check mode. Instead of
overwriting the `justfile`, `just` will exit with an exit code of 0 if it is
formatted correctly, and will exit with 1 and print a diff if it is not.

You can use the `--dump` command to output a formatted version of the
`justfile` to stdout:

```sh
$ just --dump > formatted-justfile
```

The `--dump` command can be used with `--dump-format json` to print a JSON
representation of a `justfile`.

### Fallback to parent `justfile`s

If a recipe is not found in a `justfile` and the `fallback` setting is set,
`just` will look for `justfile`s in the parent directory and up, until it
reaches the root directory. `just` will stop after it reaches a `justfile` in
which the `fallback` setting is `false` or unset.

As an example, suppose the current directory contains this `justfile`:

```just
set fallback
foo:
  echo foo
```

And the parent directory contains this `justfile`:

```just
bar:
  echo bar
```

```sh
$ just bar
Trying ../justfile
echo bar
bar
```

### Avoiding Argument Splitting

Given this `justfile`:

```just
foo argument:
  touch {{argument}}
```

The following command will create two files, `some` and `argument.txt`:

```sh
$ just foo "some argument.txt"
```

The users shell will parse `"some argument.txt"` as a single argument, but when `just` replaces `touch {{argument}}` with `touch some argument.txt`, the quotes are not preserved, and `touch` will receive two arguments.

There are a few ways to avoid this: quoting, positional arguments, and exported arguments.

#### Quoting

Quotes can be added around the `{{argument}}` interpolation:

```just
foo argument:
  touch '{{argument}}'
```

This preserves `just`'s ability to catch variable name typos before running, for example if you were to write `{{arument}}`, but will not do what you want if the value of `argument` contains single quotes.

#### Positional Arguments

The `positional-arguments` setting causes all arguments to be passed as positional arguments, allowing them to be accessed with `$1`, `$2`, …, and `$@`, which can be then double-quoted to avoid further splitting by the shell:

```just
set positional-arguments

foo argument:
  touch "$1"
```

This defeats `just`'s ability to catch typos, for example if you type `$2`, but works for all possible values of `argument`, including those with double quotes.

#### Exported Arguments

All arguments are exported when the `export` setting is set:

```just
set export

foo argument:
  touch "$argument"
```

Or individual arguments may be exported by prefixing them with `$`:

```just
foo $argument:
  touch "$argument"
```

This defeats `just`'s ability to catch typos, for example if you type `$argumant`, but works for all possible values of `argument`, including those with double quotes.

### Configuring the Shell

There are a number of ways to configure the shell for linewise recipes, which are the default when a recipe does not start with a `#!` shebang. Their precedence, from highest to lowest, is:

1. The `--shell` and `--shell-arg` command line options. Passing either of these will cause `just` to ignore any settings in the current justfile.
2. `set windows-shell := [...]`
3. `set windows-powershell` (deprecated)
4. `set shell := [...]`

Since `set windows-shell` has higher precedence than `set shell`, you can use `set windows-shell` to pick a shell on Windows, and `set shell` to pick a shell for all other platforms.

Changelog
---------

A changelog for the latest release is available in [CHANGELOG.md](https://raw.githubusercontent.com/casey/just/master/CHANGELOG.md). Changelogs for previous releases are available on [the releases page](https://github.com/casey/just/releases). `just --changelog` can also be used to make a `just` binary print its changelog.

Miscellanea
-----------

### Companion Tools

Tools that pair nicely with `just` include:

- [`watchexec`](https://github.com/mattgreen/watchexec) — a simple tool that watches a path and runs a command whenever it detects modifications.

### Shell Alias

For lightning-fast command running, put `alias j=just` in your shell's configuration file.

In `bash`, the aliased command may not keep the shell completion functionality described in the next section. Add the following line to your `.bashrc` to use the same completion function as `just` for your aliased command:

```sh
complete -F _just -o bashdefault -o default j
```

### Shell Completion Scripts

Shell completion scripts for Bash, Zsh, Fish, PowerShell, and Elvish are available in the [completions](https://github.com/casey/just/tree/master/completions) directory. Please refer to your shell's documentation for how to install them.

The `just` binary can also generate the same completion scripts at runtime, using the `--completions` command:

```sh
$ just --completions zsh > just.zsh
```

*macOS Note:* Recent versions of macOS use zsh as the default shell. If you use Homebrew to install `just`, it will automatically install the most recent copy of the zsh completion script in the Homebrew zsh directory, which the built-in version of zsh doesn't know about by default. It's best to use this copy of the script if possible, since it will be updated whenever you update `just` via Homebrew. Also, many other Homebrew packages use the same location for completion scripts, and the built-in zsh doesn't know about those either. To take advantage of `just` completion in zsh in this scenario, you can set `fpath` to the Homebrew location before calling `compinit`. Note also that Oh My Zsh runs `compinit` by default. So your `.zshrc` file could look like this:

```zsh
# Init Homebrew, which adds environment variables
eval "$(brew shellenv)"

fpath=($HOMEBREW_PREFIX/share/zsh/site-functions $fpath)

# Then choose one of these options:
# 1. If you're using Oh My Zsh, you can initialize it here
# source $ZSH/oh-my-zsh.sh

# 2. Otherwise, run compinit yourself
# autoload -U compinit
# compinit
```

### Grammar

A non-normative grammar of `justfile`s can be found in [GRAMMAR.md](https://github.com/casey/just/blob/master/GRAMMAR.md).

### just.sh

Before `just` was a fancy Rust program it was a tiny shell script that called `make`. You can find the old version in [extras/just.sh](https://github.com/casey/just/blob/master/extras/just.sh).

### User `justfile`s

If you want some recipes to be available everywhere, you have a few options.

First, create a `justfile` in `~/.user.justfile` with some recipes.

#### Recipe Aliases

If you want to call the recipes in `~/.user.justfile` by name, and don't mind creating an alias for every recipe, add the following to your shell's initialization script:

```sh
for recipe in `just --justfile ~/.user.justfile --summary`; do
  alias $recipe="just --justfile ~/.user.justfile --working-directory . $recipe"
done
```

Now, if you have a recipe called `foo` in `~/.user.justfile`, you can just type `foo` at the command line to run it.

It took me way too long to realize that you could create recipe aliases like this. Notwithstanding my tardiness, I am very pleased to bring you this major advance in `justfile` technology.

#### Forwarding Alias

If you'd rather not create aliases for every recipe, you can create a single alias:

```sh
alias .j='just --justfile ~/.user.justfile --working-directory .'
```

Now, if you have a recipe called `foo` in `~/.user.justfile`, you can just type `.j foo` at the command line to run it.

I'm pretty sure that nobody actually uses this feature, but it's there.

¯\\\_(ツ)\_/¯

#### Customization

You can customize the above aliases with additional options. For example, if you'd prefer to have the recipes in your `justfile` run in your home directory, instead of the current directory:

```sh
alias .j='just --justfile ~/.user.justfile --working-directory ~'
```

### Node.js `package.json` Script Compatibility

The following export statement gives `just` recipes access to local Node module binaries, and makes `just` recipe commands behave more like `script` entries in Node.js `package.json` files:

```just
export PATH := "./node_modules/.bin:" + env_var('PATH')
```

### Alternatives and Prior Art

There is no shortage of command runners! Some more or less similar alternatives to `just` include:

- [make](https://en.wikipedia.org/wiki/Make_(software)): The Unix build tool that inspired `just`. There are a few different modern day descendents of the original `make`, including [FreeBSD Make](https://www.freebsd.org/cgi/man.cgi?make(1)) and [GNU Make](https://www.gnu.org/software/make/).
- [task](https://github.com/go-task/task): A YAML-based command runner written in Go.
- [maid](https://github.com/egoist/maid): A Markdown-based command runner written in JavaScript.
- [microsoft/just](https://github.com/microsoft/just): A JavaScript-based command runner written in JavaScript.
- [cargo-make](https://github.com/sagiegurari/cargo-make): A command runner for Rust projects.
- [mmake](https://github.com/tj/mmake): A wrapper around `make` with a number of improvements, including remote includes.
- [robo](https://github.com/tj/robo): A YAML-based command runner written in Go.
- [mask](https://github.com/jakedeichert/mask): A Markdown-based command runner written in Rust.
- [makesure](https://github.com/xonixx/makesure): A simple and portable command runner written in AWK and shell.
- [haku](https://github.com/VladimirMarkelov/haku): A make-like command runner written in Rust.

Contributing
------------

`just` welcomes your contributions! `just` is released under the maximally permissive [CC0](https://creativecommons.org/publicdomain/zero/1.0/legalcode.txt) public domain dedication and fallback license, so your changes must also be released under this license.

### Janus

[Janus](https://github.com/casey/janus) is a tool that collects and analyzes `justfile`s, and can determine if a new version of `just` breaks or changes the interpretation of existing `justfile`s.

Before merging a particularly large or gruesome change, Janus should be run to make sure that nothing breaks. Don't worry about running Janus yourself, Casey will happily run it for you on changes that need it.

### Minimum Supported Rust Version

The minimum supported Rust version, or MSRV, is current stable Rust. It may build on older versions of Rust, but this is not guaranteed.

### New Releases

New releases of `just` are made frequently so that users quickly get access to new features.

Release commit messages use the following template:

```
Release x.y.z

- Bump version: x.y.z → x.y.z
- Update changelog
- Update changelog contributor credits
- Update dependencies
- Update man page
- Update version references in readme
```

Frequently Asked Questions
--------------------------

### What are the idiosyncrasies of Make that Just avoids?

`make` has some behaviors which are confusing, complicated, or make it unsuitable for use as a general command runner.

One example is that under some circumstances, `make` won't actually run the commands in a recipe. For example, if you have a file called `test` and the following makefile:

```just
test:
  ./test
```

`make` will refuse to run your tests:

```sh
$ make test
make: `test' is up to date.
```

`make` assumes that the `test` recipe produces a file called `test`. Since this file exists and the recipe has no other dependencies, `make` thinks that it doesn't have anything to do and exits.

To be fair, this behavior is desirable when using `make` as a build system, but not when using it as a command runner. You can disable this behavior for specific targets using `make`'s built-in [`.PHONY` target name](https://www.gnu.org/software/make/manual/html_node/Phony-Targets.html), but the syntax is verbose and can be hard to remember. The explicit list of phony targets, written separately from the recipe definitions, also introduces the risk of accidentally defining a new non-phony target. In `just`, all recipes are treated as if they were phony.

Other examples of `make`'s idiosyncrasies include the difference between `=` and `:=` in assignments, the confusing error messages that are produced if you mess up your makefile, needing `$$` to use environment variables in recipes, and incompatibilities between different flavors of `make`.

### What's the relationship between Just and Cargo build scripts?

[`cargo` build scripts](http://doc.crates.io/build-script.html) have a pretty specific use, which is to control how `cargo` builds your Rust project. This might include adding flags to `rustc` invocations, building an external dependency, or running some kind of codegen step.

`just`, on the other hand, is for all the other miscellaneous commands you might run as part of development. Things like running tests in different configurations, linting your code, pushing build artifacts to a server, removing temporary files, and the like.

Also, although `just` is written in Rust, it can be used regardless of the language or build system your project uses.

Further Ramblings
-----------------

I personally find it very useful to write a `justfile` for almost every project, big or small.

On a big project with multiple contributors, it's very useful to have a file with all the commands needed to work on the project close at hand.

There are probably different commands to test, build, lint, deploy, and the like, and having them all in one place is useful and cuts down on the time you have to spend telling people which commands to run and how to type them.

And, with an easy place to put commands, it's likely that you'll come up with other useful things which are part of the project's collective wisdom, but which aren't written down anywhere, like the arcane commands needed for some part of your revision control workflow, install all your project's dependencies, or all the random flags you might need to pass to the build system.

Some ideas for recipes:

- Deploying/publishing the project

- Building in release mode vs debug mode

- Running in debug mode or with logging enabled

- Complex git workflows

- Updating dependencies

- Running different sets of tests, for example fast tests vs slow tests, or running them with verbose output

- Any complex set of commands that you really should write down somewhere, if only to be able to remember them

Even for small, personal projects it's nice to be able to remember commands by name instead of ^Reverse searching your shell history, and it's a huge boon to be able to go into an old project written in a random language with a mysterious build system and know that all the commands you need to do whatever you need to do are in the `justfile`, and that if you type `just` something useful (or at least interesting!) will probably happen.

For ideas for recipes, check out [this project's `justfile`](https://github.com/casey/just/blob/master/justfile), or some of the `justfile`s [out in the wild](https://github.com/search?q=path%3A**%2Fjustfile&type=code).

Anyways, I think that's about it for this incredibly long-winded README.

I hope you enjoy using `just` and find great success and satisfaction in all your computational endeavors!

😸<|MERGE_RESOLUTION|>--- conflicted
+++ resolved
@@ -1248,18 +1248,6 @@
 
 Recipes may be annotated with attributes that change their behavior.
 
-<<<<<<< HEAD
-| Name                | Description                                     |
-| ------------------- | ----------------------------------------------- |
-| `[no-cd]`           | Don't change directory before executing recipe. |
-| `[no-exit-message]` | Don't print an error message if recipe fails.   |
-| `[linux]`           | Enable recipe on Linux.                         |
-| `[macos]`           | Enable recipe on MacOS.                         |
-| `[unix]`            | Enable recipe on Unixes.                        |
-| `[windows]`         | Enable recipe on Windows.                       |
-| `[private]`         | See [Private Recipes](#private-recipes).        |
-| `[parallel]`        | See [Parallel execution](#parallel-execution).  |
-=======
 | Name                                | Description                                     |
 | ----------------------------------- | ----------------------------------------------- |
 | `[confirm]`<sup>master</sup>        | Require confirmation prior to executing recipe. |
@@ -1267,10 +1255,10 @@
 | `[macos]`<sup>1.8.0</sup>           | Enable recipe on MacOS.                         |
 | `[no-cd]`<sup>1.9.0</sup>           | Don't change directory before executing recipe. |
 | `[no-exit-message]`<sup>1.7.0</sup> | Don't print an error message if recipe fails.   |
+| `[parallel]`<sup>master</sup>       | See [Parallel execution](#parallel-execution).  |
 | `[private]`<sup>1.10.0</sup>        | See [Private Recipes](#private-recipes).        |
 | `[unix]`<sup>1.8.0</sup>            | Enable recipe on Unixes. (Includes MacOS).      |
 | `[windows]`<sup>1.8.0</sup>         | Enable recipe on Windows.                       |
->>>>>>> 7337447d
 
 A recipe can have multiple attributes, either on multiple lines:
 
