pub(crate) use {
  crate::{
    assert_stdout::assert_stdout,
    assert_success::assert_success,
    tempdir::tempdir,
    test::{Output, Test},
  },
  cradle::input::Input,
  executable_path::executable_path,
  just::unindent,
  libc::{EXIT_FAILURE, EXIT_SUCCESS},
  pretty_assertions::Comparison,
  regex::Regex,
  serde_json::{json, Value},
  std::{
    collections::BTreeMap,
    env::{self, consts::EXE_SUFFIX},
    error::Error,
    fmt::Debug,
    fs,
    io::Write,
    iter,
    path::{Path, PathBuf, MAIN_SEPARATOR},
    process::{Command, Stdio},
    str,
  },
  tempfile::TempDir,
  temptree::{temptree, tree, Tree},
  which::which,
};

#[macro_use]
mod test;

mod allow_duplicate_recipes;
<<<<<<< HEAD
mod assert;
=======
mod allow_duplicate_variables;
>>>>>>> e1168400
mod assert_stdout;
mod assert_success;
mod attributes;
mod backticks;
mod byte_order_mark;
mod changelog;
mod choose;
mod command;
mod completions;
mod conditional;
mod confirm;
mod delimiters;
mod directories;
mod dotenv;
mod edit;
mod equals;
mod error_messages;
mod evaluate;
mod examples;
mod export;
mod fallback;
mod fmt;
mod functions;
mod ignore_comments;
mod imports;
mod init;
#[cfg(unix)]
mod interrupts;
mod invocation_directory;
mod json;
mod line_prefixes;
mod misc;
mod modules;
mod multibyte_char;
mod newline_escape;
mod no_aliases;
mod no_cd;
mod no_dependencies;
mod no_exit_message;
mod os_attributes;
mod parser;
mod positional_arguments;
mod private;
mod quiet;
mod quote;
mod readme;
mod recursion_limit;
mod regexes;
mod run;
mod search;
mod search_arguments;
mod shadowing_parameters;
mod shebang;
mod shell;
mod show;
mod slash_operator;
mod string;
mod subsequents;
mod summary;
mod tempdir;
mod undefined_variables;
mod unstable;
#[cfg(target_family = "windows")]
mod windows_shell;
mod working_directory;

fn path(s: &str) -> String {
  if cfg!(windows) {
    s.replace('/', "\\")
  } else {
    s.into()
  }
}

fn path_for_regex(s: &str) -> String {
  if cfg!(windows) {
    s.replace('/', "\\\\")
  } else {
    s.into()
  }
}<|MERGE_RESOLUTION|>--- conflicted
+++ resolved
@@ -33,13 +33,10 @@
 mod test;
 
 mod allow_duplicate_recipes;
-<<<<<<< HEAD
-mod assert;
-=======
 mod allow_duplicate_variables;
->>>>>>> e1168400
 mod assert_stdout;
 mod assert_success;
+mod assertions;
 mod attributes;
 mod backticks;
 mod byte_order_mark;
