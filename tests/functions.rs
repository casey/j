--- conflicted
+++ resolved
@@ -405,14 +405,16 @@
 }
 
 #[test]
-<<<<<<< HEAD
 fn error_errors_with_message() {
   Test::new()
     .justfile("x := error ('Thing Not Supported')")
     .args(&["--evaluate"])
     .status(1)
     .stderr("error: Call to function `error` failed: Thing Not Supported\n  |\n1 | x := error ('Thing Not Supported')\n  |      ^^^^^\n")
-=======
+    .run();
+}
+
+#[test]
 fn test_absolute_path_resolves() {
   let test_object = Test::new()
     .justfile("path := absolute_path('./test_file')")
@@ -472,6 +474,5 @@
     .current_dir("bar")
     .args(&["--evaluate", "x"])
     .stdout("true")
->>>>>>> a3f61a19
     .run();
 }