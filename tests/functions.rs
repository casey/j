use super::*;

test! {
  name:     test_os_arch_functions_in_interpolation,
  justfile: r#"
foo:
  echo {{arch()}} {{os()}} {{os_family()}} {{num_cpus()}}
"#,
  stdout:   format!("{} {} {} {}\n", target::arch(), target::os(), target::family(), num_cpus::get()).as_str(),
  stderr:   format!("echo {} {} {} {}\n", target::arch(), target::os(), target::family(), num_cpus::get()).as_str(),
}

test! {
  name:     test_os_arch_functions_in_expression,
  justfile: r#"
a := arch()
o := os()
f := os_family()
n := num_cpus()

foo:
  echo {{a}} {{o}} {{f}} {{n}}
"#,
  stdout:   format!("{} {} {} {}\n", target::arch(), target::os(), target::family(), num_cpus::get()).as_str(),
  stderr:   format!("echo {} {} {} {}\n", target::arch(), target::os(), target::family(), num_cpus::get()).as_str(),
}

#[cfg(not(windows))]
test! {
  name:     env_var_functions,
  justfile: r#"
p := env_var('USER')
b := env_var_or_default('ZADDY', 'HTAP')
x := env_var_or_default('XYZ', 'ABC')

foo:
  /bin/echo '{{p}}' '{{b}}' '{{x}}'
"#,
  stdout:   format!("{} HTAP ABC\n", env::var("USER").unwrap()).as_str(),
  stderr:   format!("/bin/echo '{}' 'HTAP' 'ABC'\n", env::var("USER").unwrap()).as_str(),
}

#[cfg(not(windows))]
test! {
  name: path_functions,
  justfile: r#"
we  := without_extension('/foo/bar/baz.hello')
fs  := file_stem('/foo/bar/baz.hello')
fn  := file_name('/foo/bar/baz.hello')
dir := parent_directory('/foo/bar/baz.hello')
ext := extension('/foo/bar/baz.hello')
jn  := join('a', 'b')

foo:
  /bin/echo '{{we}}' '{{fs}}' '{{fn}}' '{{dir}}' '{{ext}}' '{{jn}}'
"#,
  stdout:   "/foo/bar/baz baz baz.hello /foo/bar hello a/b\n",
  stderr:   "/bin/echo '/foo/bar/baz' 'baz' 'baz.hello' '/foo/bar' 'hello' 'a/b'\n",
}

#[cfg(not(windows))]
test! {
  name: path_functions2,
  justfile: r#"
we  := without_extension('/foo/bar/baz')
fs  := file_stem('/foo/bar/baz.hello.ciao')
fn  := file_name('/bar/baz.hello.ciao')
dir := parent_directory('/foo/')
ext := extension('/foo/bar/baz.hello.ciao')

foo:
  /bin/echo '{{we}}' '{{fs}}' '{{fn}}' '{{dir}}' '{{ext}}'
"#,
  stdout:   "/foo/bar/baz baz.hello baz.hello.ciao / ciao\n",
  stderr:   "/bin/echo '/foo/bar/baz' 'baz.hello' 'baz.hello.ciao' '/' 'ciao'\n",
}

#[cfg(not(windows))]
test! {
  name: broken_without_extension_function,
  justfile: r#"
we  := without_extension('')

foo:
  /bin/echo '{{we}}'
"#,
  stdout:   "",
  stderr:   format!("{} {}\n{}\n{}\n{}\n{}\n",
    "error: Call to function `without_extension` failed:",
    "Could not extract parent from ``",
    " ——▶ justfile:1:8",
    "  │",
    "1 │ we  := without_extension(\'\')",
    "  │        ^^^^^^^^^^^^^^^^^").as_str(),
  status:   EXIT_FAILURE,
}

#[cfg(not(windows))]
test! {
  name: broken_extension_function,
  justfile: r#"
we  := extension('')

foo:
  /bin/echo '{{we}}'
"#,
  stdout:   "",
  stderr:   format!("{}\n{}\n{}\n{}\n{}\n",
    "error: Call to function `extension` failed: Could not extract extension from ``",
    " ——▶ justfile:1:8",
    "  │",
    "1 │ we  := extension(\'\')",
    "  │        ^^^^^^^^^").as_str(),
  status:   EXIT_FAILURE,
}

#[cfg(not(windows))]
test! {
  name: broken_extension_function2,
  justfile: r#"
we  := extension('foo')

foo:
  /bin/echo '{{we}}'
"#,
  stdout:   "",
  stderr:   format!("{}\n{}\n{}\n{}\n{}\n",
    "error: Call to function `extension` failed: Could not extract extension from `foo`",
    " ——▶ justfile:1:8",
    "  │",
    "1 │ we  := extension(\'foo\')",
    "  │        ^^^^^^^^^").as_str(),
  status:   EXIT_FAILURE,
}

#[cfg(not(windows))]
test! {
  name: broken_file_stem_function,
  justfile: r#"
we  := file_stem('')

foo:
  /bin/echo '{{we}}'
"#,
  stdout:   "",
  stderr:   format!("{}\n{}\n{}\n{}\n{}\n",
    "error: Call to function `file_stem` failed: Could not extract file stem from ``",
    " ——▶ justfile:1:8",
    "  │",
    "1 │ we  := file_stem(\'\')",
    "  │        ^^^^^^^^^").as_str(),
  status:   EXIT_FAILURE,
}

#[cfg(not(windows))]
test! {
  name: broken_file_name_function,
  justfile: r#"
we  := file_name('')

foo:
  /bin/echo '{{we}}'
"#,
  stdout:   "",
  stderr:   format!("{}\n{}\n{}\n{}\n{}\n",
    "error: Call to function `file_name` failed: Could not extract file name from ``",
    " ——▶ justfile:1:8",
    "  │",
    "1 │ we  := file_name(\'\')",
    "  │        ^^^^^^^^^").as_str(),
  status:   EXIT_FAILURE,
}

#[cfg(not(windows))]
test! {
  name: broken_directory_function,
  justfile: r#"
we  := parent_directory('')

foo:
  /bin/echo '{{we}}'
"#,
  stdout:   "",
  stderr:   format!("{} {}\n{}\n{}\n{}\n{}\n",
    "error: Call to function `parent_directory` failed:",
    "Could not extract parent directory from ``",
    " ——▶ justfile:1:8",
    "  │",
    "1 │ we  := parent_directory(\'\')",
    "  │        ^^^^^^^^^^^^^^^^").as_str(),
  status:   EXIT_FAILURE,
}

#[cfg(not(windows))]
test! {
  name: broken_directory_function2,
  justfile: r#"
we  := parent_directory('/')

foo:
  /bin/echo '{{we}}'
"#,
  stdout:   "",
  stderr:   format!("{} {}\n{}\n{}\n{}\n{}\n",
    "error: Call to function `parent_directory` failed:",
    "Could not extract parent directory from `/`",
    " ——▶ justfile:1:8",
    "  │",
    "1 │ we  := parent_directory(\'/\')",
    "  │        ^^^^^^^^^^^^^^^^").as_str(),
  status:   EXIT_FAILURE,
}

#[cfg(windows)]
test! {
  name:     env_var_functions,
  justfile: r#"
p := env_var('USERNAME')
b := env_var_or_default('ZADDY', 'HTAP')
x := env_var_or_default('XYZ', 'ABC')

foo:
  /bin/echo '{{p}}' '{{b}}' '{{x}}'
"#,
  stdout:   format!("{} HTAP ABC\n", env::var("USERNAME").unwrap()).as_str(),
  stderr:   format!("/bin/echo '{}' 'HTAP' 'ABC'\n", env::var("USERNAME").unwrap()).as_str(),
}

test! {
  name:     env_var_failure,
  justfile: "a:\n  echo {{env_var('ZADDY')}}",
  args:     ("a"),
  stdout:   "",
  stderr:   "error: Call to function `env_var` failed: environment variable `ZADDY` not present
 ——▶ justfile:2:10
  │
2 │   echo {{env_var('ZADDY')}}
  │          ^^^^^^^
",
  status:   EXIT_FAILURE,
}

test! {
  name:     test_just_executable_function,
  justfile: "
    a:
      @printf 'Executable path is: %s\\n' '{{ just_executable() }}'
  ",
  args:     ("a"),
  stdout:   format!("Executable path is: {}\n", executable_path("just").to_str().unwrap()).as_str(),
  stderr:   "",
  status:   EXIT_SUCCESS,
}

test! {
  name:     test_os_arch_functions_in_default,
  justfile: r#"
foo a=arch() o=os() f=os_family() n=num_cpus():
  echo {{a}} {{o}} {{f}} {{n}}
"#,
  stdout:   format!("{} {} {} {}\n", target::arch(), target::os(), target::family(), num_cpus::get()).as_str(),
  stderr:   format!("echo {} {} {} {}\n", target::arch(), target::os(), target::family(), num_cpus::get()).as_str(),
}

test! {
  name: clean,
  justfile: "
    foo:
      echo {{ clean('a/../b') }}
  ",
  stdout: "b\n",
  stderr: "echo b\n",
}

test! {
  name: uppercase,
  justfile: "
    foo:
      echo {{ uppercase('bar') }}
  ",
  stdout: "BAR\n",
  stderr: "echo BAR\n",
}

test! {
  name: lowercase,
  justfile: "
    foo:
      echo {{ lowercase('BAR') }}
  ",
  stdout: "bar\n",
  stderr: "echo bar\n",
}

test! {
  name: uppercamelcase,
  justfile: "
    foo:
      echo {{ uppercamelcase('foo bar') }}
  ",
  stdout: "FooBar\n",
  stderr: "echo FooBar\n",
}

test! {
  name: lowercamelcase,
  justfile: "
    foo:
      echo {{ lowercamelcase('foo bar') }}
  ",
  stdout: "fooBar\n",
  stderr: "echo fooBar\n",
}

test! {
  name: snakecase,
  justfile: "
    foo:
      echo {{ snakecase('foo bar') }}
  ",
  stdout: "foo_bar\n",
  stderr: "echo foo_bar\n",
}

test! {
  name: kebabcase,
  justfile: "
    foo:
      echo {{ kebabcase('foo bar') }}
  ",
  stdout: "foo-bar\n",
  stderr: "echo foo-bar\n",
}

test! {
  name: shoutysnakecase,
  justfile: "
    foo:
      echo {{ shoutysnakecase('foo bar') }}
  ",
  stdout: "FOO_BAR\n",
  stderr: "echo FOO_BAR\n",
}

test! {
  name: titlecase,
  justfile: "
    foo:
      echo {{ titlecase('foo bar') }}
  ",
  stdout: "Foo Bar\n",
  stderr: "echo Foo Bar\n",
}

test! {
  name: shoutykebabcase,
  justfile: "
    foo:
      echo {{ shoutykebabcase('foo bar') }}
  ",
  stdout: "FOO-BAR\n",
  stderr: "echo FOO-BAR\n",
}

test! {
  name: trim,
  justfile: "
    foo:
      echo {{ trim('   bar   ') }}
  ",
  stdout: "bar\n",
  stderr: "echo bar\n",
}

test! {
  name: replace,
  justfile: "
    foo:
      echo {{ replace('barbarbar', 'bar', 'foo') }}
  ",
  stdout: "foofoofoo\n",
  stderr: "echo foofoofoo\n",
}

test! {
  name: replace_regex,
  justfile: "
    foo:
      echo {{ replace_regex('123bar123bar123bar', '\\d+bar', 'foo') }}
  ",
  stdout: "foofoofoo\n",
  stderr: "echo foofoofoo\n",
}

test! {
  name: invalid_replace_regex,
  justfile: "
    foo:
      echo {{ replace_regex('barbarbar', 'foo\\', 'foo') }}
  ",
  stderr:
"error: Call to function `replace_regex` failed: regex parse error:
    foo\\
       ^
error: incomplete escape sequence, reached end of pattern prematurely
 ——▶ justfile:2:11
  │
2 │   echo {{ replace_regex('barbarbar', 'foo\\', 'foo') }}
  │           ^^^^^^^^^^^^^
",
  status: EXIT_FAILURE,
}

test! {
    name: capitalize,
    justfile: "
      foo:
        echo {{ capitalize('BAR') }}
    ",
    stdout: "Bar\n",
    stderr: "echo Bar\n",
}

#[test]
fn semver_matches() {
  Test::new()
    .justfile(
      "
      foo:
        echo {{ semver_matches('0.1.0', '>=0.1.0') }}
        echo {{ semver_matches('0.1.0', '=0.0.1') }}
    ",
    )
    .stdout("true\nfalse\n")
    .stderr("echo true\necho false\n")
    .run();
}

fn assert_eval_eq(expression: &str, result: &str) {
  Test::new()
    .justfile(format!("x := {expression}"))
    .args(["--evaluate", "x"])
    .stdout(result)
    .unindent_stdout(false)
    .run();
}

#[test]
fn trim_end_matches() {
  assert_eval_eq("trim_end_matches('foo', 'o')", "f");
  assert_eval_eq("trim_end_matches('fabab', 'ab')", "f");
  assert_eval_eq("trim_end_matches('fbaabab', 'ab')", "fba");
}

#[test]
fn trim_end_match() {
  assert_eval_eq("trim_end_match('foo', 'o')", "fo");
  assert_eval_eq("trim_end_match('fabab', 'ab')", "fab");
}

#[test]
fn trim_start_matches() {
  assert_eval_eq("trim_start_matches('oof', 'o')", "f");
  assert_eval_eq("trim_start_matches('ababf', 'ab')", "f");
  assert_eval_eq("trim_start_matches('ababbaf', 'ab')", "baf");
}

#[test]
fn trim_start_match() {
  assert_eval_eq("trim_start_match('oof', 'o')", "of");
  assert_eval_eq("trim_start_match('ababf', 'ab')", "abf");
}

#[test]
fn trim_start() {
  assert_eval_eq("trim_start('  f  ')", "f  ");
}

#[test]
fn trim_end() {
  assert_eval_eq("trim_end('  f  ')", "  f");
}

#[test]
<<<<<<< HEAD
fn prepend() {
  assert_eval_eq("prepend('8', 'r s t\n  \n  ')", "8r 8s 8t");
  assert_eval_eq(
    "prepend('src/', 'main sar x11')",
    "src/main src/sar src/x11",
  );
  assert_eval_eq("prepend('-', 'c\tv h\ny')", "-c -v -h -y");
  assert_eval_eq(
    "prepend('0000', '11 10 01 00')",
    "000011 000010 000001 000000",
  );
  assert_eval_eq(
    "prepend('April-', '
      1st,
        17th,
    20th,
    ')",
    "April-1st, April-17th, April-20th,",
=======
fn append() {
  assert_eval_eq("append('8', 'r s t')", "r8 s8 t8");
  assert_eval_eq("append('.c', 'main sar x11')", "main.c sar.c x11.c");
  assert_eval_eq("append('-', 'c v h y')", "c- v- h- y-");
  assert_eval_eq(
    "append('0000', '11 10 01 00')",
    "110000 100000 010000 000000",
  );
  assert_eval_eq(
    "append('tion', '
    Determina
    Acquisi
    Motiva
    Conjuc
    ')",
    "Determination Acquisition Motivation Conjuction",
>>>>>>> eb605181
  );
}

#[test]
#[cfg(not(windows))]
fn join() {
  assert_eval_eq("join('a', 'b', 'c', 'd')", "a/b/c/d");
  assert_eval_eq("join('a', '/b', 'c', 'd')", "/b/c/d");
  assert_eval_eq("join('a', '/b', '/c', 'd')", "/c/d");
  assert_eval_eq("join('a', '/b', '/c', '/d')", "/d");
}

#[test]
#[cfg(windows)]
fn join() {
  assert_eval_eq("join('a', 'b', 'c', 'd')", "a\\b\\c\\d");
  assert_eval_eq("join('a', '\\b', 'c', 'd')", "\\b\\c\\d");
  assert_eval_eq("join('a', '\\b', '\\c', 'd')", "\\c\\d");
  assert_eval_eq("join('a', '\\b', '\\c', '\\d')", "\\d");
}

#[test]
fn join_argument_count_error() {
  Test::new()
    .justfile("x := join('a')")
    .args(["--evaluate"])
    .stderr(
      "
      error: Function `join` called with 1 argument but takes 2 or more
       ——▶ justfile:1:6
        │
      1 │ x := join(\'a\')
        │      ^^^^
      ",
    )
    .status(EXIT_FAILURE)
    .run();
}

#[test]
fn test_path_exists_filepath_exist() {
  Test::new()
    .tree(tree! {
      testfile: ""
    })
    .justfile("x := path_exists('testfile')")
    .args(["--evaluate", "x"])
    .stdout("true")
    .run();
}

#[test]
fn test_path_exists_filepath_doesnt_exist() {
  Test::new()
    .justfile("x := path_exists('testfile')")
    .args(["--evaluate", "x"])
    .stdout("false")
    .run();
}

#[test]
fn error_errors_with_message() {
  Test::new()
    .justfile("x := error ('Thing Not Supported')")
    .args(["--evaluate"])
    .status(1)
    .stderr(
      "
      error: Call to function `error` failed: Thing Not Supported
       ——▶ justfile:1:6
        │
      1 │ x := error ('Thing Not Supported')
        │      ^^^^^
    ",
    )
    .run();
}

#[test]
fn test_absolute_path_resolves() {
  let test_object = Test::new()
    .justfile("path := absolute_path('./test_file')")
    .args(["--evaluate", "path"]);

  let mut tempdir = test_object.tempdir.path().to_owned();

  // Just retrieves the current directory via env::current_dir(), which
  // does the moral equivalent of canonicalize, which will remove symlinks.
  // So, we have to canonicalize here, so that we can match it.
  if cfg!(unix) {
    tempdir = tempdir.canonicalize().unwrap();
  }

  test_object
    .stdout(tempdir.join("test_file").to_str().unwrap().to_owned())
    .run();
}

#[test]
fn test_absolute_path_resolves_parent() {
  let test_object = Test::new()
    .justfile("path := absolute_path('../test_file')")
    .args(["--evaluate", "path"]);

  let mut tempdir = test_object.tempdir.path().to_owned();

  // Just retrieves the current directory via env::current_dir(), which
  // does the moral equivalent of canonicalize, which will remove symlinks.
  // So, we have to canonicalize here, so that we can match it.
  if cfg!(unix) {
    tempdir = tempdir.canonicalize().unwrap();
  }

  test_object
    .stdout(
      tempdir
        .parent()
        .unwrap()
        .join("test_file")
        .to_str()
        .unwrap()
        .to_owned(),
    )
    .run();
}

#[test]
fn path_exists_subdir() {
  Test::new()
    .tree(tree! {
      foo: "",
      bar: {
      }
    })
    .justfile("x := path_exists('foo')")
    .current_dir("bar")
    .args(["--evaluate", "x"])
    .stdout("true")
    .run();
}

#[test]
fn uuid() {
  Test::new()
    .justfile("x := uuid()")
    .args(["--evaluate", "x"])
    .stdout_regex("........-....-....-....-............")
    .run();
}

#[test]
fn sha256() {
  Test::new()
    .justfile("x := sha256('5943ee37-0000-1000-8000-010203040506')")
    .args(["--evaluate", "x"])
    .stdout("2330d7f5eb94a820b54fed59a8eced236f80b633a504289c030b6a65aef58871")
    .run();
}

#[test]
fn sha256_file() {
  Test::new()
    .justfile("x := sha256_file('sub/shafile')")
    .tree(tree! {
      sub: {
        shafile: "just is great\n",
      }
    })
    .current_dir("sub")
    .args(["--evaluate", "x"])
    .stdout("177b3d79aaafb53a7a4d7aaba99a82f27c73370e8cb0295571aade1e4fea1cd2")
    .run();
}

#[test]
fn just_pid() {
  let Output { stdout, pid, .. } = Test::new()
    .args(["--evaluate", "x"])
    .justfile("x := just_pid()")
    .stdout_regex(r"\d+")
    .run();

  assert_eq!(stdout.parse::<u32>().unwrap(), pid);
}

#[test]
fn blake3() {
  Test::new()
    .justfile("x := blake3('5943ee37-0000-1000-8000-010203040506')")
    .args(["--evaluate", "x"])
    .stdout("026c9f740a793ff536ddf05f8915ea4179421f47f0fa9545476076e9ba8f3f2b")
    .run();
}

#[test]
fn blake3_file() {
  Test::new()
    .justfile("x := blake3_file('sub/blakefile')")
    .tree(tree! {
      sub: {
        blakefile: "just is great\n",
      }
    })
    .current_dir("sub")
    .args(["--evaluate", "x"])
    .stdout("8379241877190ca4b94076a8c8f89fe5747f95c62f3e4bf41f7408a0088ae16d")
    .run();
}

#[cfg(unix)]
#[test]
fn canonicalize() {
  Test::new()
    .args(["--evaluate", "x"])
    .justfile("x := canonicalize('foo')")
    .symlink("justfile", "foo")
    .stdout_regex(".*/justfile")
    .run();
}<|MERGE_RESOLUTION|>--- conflicted
+++ resolved
@@ -482,7 +482,26 @@
 }
 
 #[test]
-<<<<<<< HEAD
+fn append() {
+  assert_eval_eq("append('8', 'r s t')", "r8 s8 t8");
+  assert_eval_eq("append('.c', 'main sar x11')", "main.c sar.c x11.c");
+  assert_eval_eq("append('-', 'c v h y')", "c- v- h- y-");
+  assert_eval_eq(
+    "append('0000', '11 10 01 00')",
+    "110000 100000 010000 000000",
+  );
+  assert_eval_eq(
+    "append('tion', '
+    Determina
+    Acquisi
+    Motiva
+    Conjuc
+    ')",
+    "Determination Acquisition Motivation Conjuction",
+  );
+}
+
+#[test]
 fn prepend() {
   assert_eval_eq("prepend('8', 'r s t\n  \n  ')", "8r 8s 8t");
   assert_eval_eq(
@@ -501,24 +520,6 @@
     20th,
     ')",
     "April-1st, April-17th, April-20th,",
-=======
-fn append() {
-  assert_eval_eq("append('8', 'r s t')", "r8 s8 t8");
-  assert_eval_eq("append('.c', 'main sar x11')", "main.c sar.c x11.c");
-  assert_eval_eq("append('-', 'c v h y')", "c- v- h- y-");
-  assert_eval_eq(
-    "append('0000', '11 10 01 00')",
-    "110000 100000 010000 000000",
-  );
-  assert_eval_eq(
-    "append('tion', '
-    Determina
-    Acquisi
-    Motiva
-    Conjuc
-    ')",
-    "Determination Acquisition Motivation Conjuction",
->>>>>>> eb605181
   );
 }
 
