--- conflicted
+++ resolved
@@ -1,18 +1,5 @@
 use super::*;
 
-<<<<<<< HEAD
-fn case<F: Fn(&Path) -> Value>(justfile: &str, value: F) {
-  Test::new()
-    .justfile(justfile)
-    .args(["--dump", "--dump-format", "json"])
-    .stdout_with_tempdir(|dir| {
-      format!(
-        "{}\n",
-        serde_json::to_string(&value(&dir.path().canonicalize().unwrap())).unwrap()
-      )
-    })
-    .run();
-=======
 #[derive(Debug, Default, Deserialize, PartialEq, Serialize)]
 #[serde(deny_unknown_fields)]
 struct Alias<'a> {
@@ -128,7 +115,6 @@
   expected.push('\n');
 
   pretty_assertions::assert_eq!(actual, expected);
->>>>>>> beaec7ef
 }
 
 #[test]
@@ -139,74 +125,6 @@
 
       foo:
     ",
-<<<<<<< HEAD
-  );
-  let source = test
-    .tempdir
-    .path()
-    .canonicalize()
-    .unwrap()
-    .join("justfile")
-    .to_str()
-    .unwrap()
-    .to_owned();
-  let json = json!({
-      "first": "foo",
-      "doc": null,
-      "aliases": {
-        "f": {
-          "name": "f",
-          "target": "foo",
-          "attributes": [],
-        }
-      },
-      "assignments": {},
-      "groups": [],
-      "modules": {},
-      "recipes": {
-        "foo": {
-          "attributes": [],
-          "body": [],
-          "dependencies": [],
-          "doc": null,
-          "name": "foo",
-          "namepath": "foo",
-          "parameters": [],
-          "priors": 0,
-          "private": false,
-          "quiet": false,
-          "shebang": false,
-        }
-      },
-      "settings": {
-        "allow_duplicate_recipes": false,
-        "allow_duplicate_variables": false,
-        "dotenv_filename": null,
-        "dotenv_load": false,
-        "dotenv_path": null,
-        "dotenv_required": false,
-        "export": false,
-        "fallback": false,
-        "positional_arguments": false,
-        "quiet": false,
-        "shell": null,
-        "tempdir" : null,
-        "unstable": false,
-        "ignore_comments": false,
-        "unstable": false,
-        "windows_powershell": false,
-        "windows_shell": null,
-        "working_directory" : null,
-      },
-      "unexports": [],
-      "warnings": [],
-      "source": source,
-  });
-  test
-    .args(["--dump", "--dump-format", "json"])
-    .stdout(format!("{}\n", serde_json::to_string(&json).unwrap()))
-    .run();
-=======
     Module {
       aliases: [(
         "f",
@@ -230,12 +148,10 @@
       ..default()
     },
   );
->>>>>>> beaec7ef
 }
 
 #[test]
 fn assignment() {
-<<<<<<< HEAD
   case("foo := 'bar'", |dir| {
     let source = dir.join("justfile").to_str().unwrap().to_owned();
     json!({
@@ -277,23 +193,6 @@
       "source":  source,
     })
   });
-=======
-  case(
-    "foo := 'bar'",
-    Module {
-      assignments: [(
-        "foo",
-        Assignment {
-          name: "foo",
-          value: "bar",
-          ..default()
-        },
-      )]
-      .into(),
-      ..default()
-    },
-  );
->>>>>>> beaec7ef
 }
 
 #[test]
@@ -304,54 +203,6 @@
       [private]
       bar := 'bar'
     ",
-<<<<<<< HEAD
-    |dir| {
-      let source = dir.join("justfile").to_str().unwrap().to_owned();
-      json!({
-        "aliases": {},
-        "assignments": {
-          "_foo": {
-            "export": false,
-            "name": "_foo",
-            "value": "foo",
-            "private": true,
-          },
-          "bar": {
-            "export": false,
-            "name": "bar",
-            "value": "bar",
-            "private": true,
-          },
-        },
-        "first": null,
-        "doc": null,
-        "groups": [],
-        "modules": {},
-        "recipes": {},
-        "settings": {
-          "allow_duplicate_recipes": false,
-          "allow_duplicate_variables": false,
-          "dotenv_filename": null,
-          "dotenv_load": false,
-          "dotenv_path": null,
-          "dotenv_required": false,
-          "export": false,
-          "fallback": false,
-          "ignore_comments": false,
-          "positional_arguments": false,
-          "quiet": false,
-          "shell": null,
-          "tempdir" : null,
-          "unstable": false,
-          "windows_powershell": false,
-          "windows_shell": null,
-          "working_directory" : null,
-        },
-        "unexports": [],
-        "warnings": [],
-        "source": source,
-      })
-=======
     Module {
       assignments: [
         (
@@ -375,7 +226,6 @@
       ]
       .into(),
       ..default()
->>>>>>> beaec7ef
     },
   );
 }
@@ -388,58 +238,6 @@
         bar
         abc{{ 'xyz' }}def
     ",
-<<<<<<< HEAD
-    |dir| {
-      let source = dir.join("justfile").to_str().unwrap().to_owned();
-      json!({
-        "aliases": {},
-        "assignments": {},
-        "first": "foo",
-        "doc": null,
-        "groups": [],
-        "modules": {},
-        "recipes": {
-          "foo": {
-            "attributes": [],
-            "body": [
-              ["bar"],
-              ["abc", ["xyz"], "def"],
-            ],
-            "dependencies": [],
-            "doc": null,
-            "name": "foo",
-            "namepath": "foo",
-            "parameters": [],
-            "priors": 0,
-            "private": false,
-            "quiet": false,
-            "shebang": false,
-          }
-        },
-        "settings": {
-          "allow_duplicate_recipes": false,
-          "allow_duplicate_variables": false,
-          "dotenv_filename": null,
-          "dotenv_load": false,
-          "dotenv_path": null,
-          "dotenv_required": false,
-          "export": false,
-          "fallback": false,
-          "ignore_comments": false,
-          "positional_arguments": false,
-          "quiet": false,
-          "shell": null,
-          "tempdir" : null,
-          "unstable": false,
-          "windows_powershell": false,
-          "windows_shell": null,
-          "working_directory" : null,
-        },
-        "unexports": [],
-        "warnings": [],
-        "source": source,
-      })
-=======
     Module {
       first: Some("foo"),
       recipes: [(
@@ -453,7 +251,6 @@
       )]
       .into(),
       ..default()
->>>>>>> beaec7ef
     },
   );
 }
@@ -465,71 +262,6 @@
       foo:
       bar: foo
     ",
-<<<<<<< HEAD
-    |dir| {
-      let source = dir.join("justfile").to_str().unwrap().to_owned();
-      json!({
-        "aliases": {},
-        "assignments": {},
-        "first": "foo",
-        "doc": null,
-        "groups": [],
-        "modules": {},
-        "recipes": {
-          "bar": {
-            "attributes": [],
-            "doc": null,
-            "name": "bar",
-            "namepath": "bar",
-            "body": [],
-            "dependencies": [{
-              "arguments": [],
-              "recipe": "foo"
-            }],
-            "parameters": [],
-            "priors": 1,
-            "private": false,
-            "quiet": false,
-            "shebang": false,
-          },
-          "foo": {
-            "body": [],
-            "dependencies": [],
-            "doc": null,
-            "name": "foo",
-            "namepath": "foo",
-            "parameters": [],
-            "priors": 0,
-            "private": false,
-            "quiet": false,
-            "shebang": false,
-            "attributes": [],
-          }
-        },
-        "settings": {
-          "allow_duplicate_recipes": false,
-          "allow_duplicate_variables": false,
-          "dotenv_filename": null,
-          "dotenv_load": false,
-          "dotenv_path": null,
-          "dotenv_required": false,
-          "export": false,
-          "fallback": false,
-          "ignore_comments": false,
-          "positional_arguments": false,
-          "quiet": false,
-          "shell": null,
-          "tempdir" : null,
-          "unstable": false,
-          "windows_powershell": false,
-          "windows_shell": null,
-          "working_directory" : null,
-        },
-        "unexports": [],
-        "warnings": [],
-        "source": source,
-      })
-=======
     Module {
       first: Some("foo"),
       recipes: [
@@ -558,7 +290,6 @@
       ]
       .into(),
       ..default()
->>>>>>> beaec7ef
     },
   );
 }
@@ -583,96 +314,6 @@
         replace('a', 'b', 'c')
       )
     ",
-<<<<<<< HEAD
-    |dir| {
-      let source = dir.join("justfile").to_str().unwrap().to_owned();
-      json!({
-        "aliases": {},
-        "first": "foo",
-        "doc": null,
-        "assignments": {
-          "x": {
-            "export": false,
-            "name": "x",
-            "value": "foo",
-            "private": false,
-          },
-        },
-        "groups": [],
-        "modules": {},
-        "recipes": {
-          "bar": {
-            "doc": null,
-            "name": "bar",
-            "namepath": "bar",
-            "body": [],
-            "dependencies": [{
-              "arguments": [
-                "baz",
-                "baz",
-                ["concatenate", "a", "b"],
-                ["evaluate", "echo"],
-                ["variable", "x"],
-                ["if", ["==", "a", "b"], "c", "d"],
-                ["call", "arch"],
-                ["call", "env_var", "foo"],
-                ["call", "join", "a", "b"],
-                ["call", "replace", "a", "b", "c"],
-              ],
-              "recipe": "foo"
-            }],
-            "parameters": [],
-            "priors": 1,
-            "private": false,
-            "quiet": false,
-            "shebang": false,
-            "attributes": [],
-          },
-          "foo": {
-            "body": [],
-            "dependencies": [],
-            "doc": null,
-            "name": "foo",
-            "namepath": "foo",
-            "parameters": [
-              {
-                "name": "args",
-                "export": false,
-                "default": null,
-                "kind": "star",
-              }
-            ],
-            "priors": 0,
-            "private": false,
-            "quiet": false,
-            "shebang": false,
-            "attributes": [],
-          }
-        },
-        "settings": {
-          "allow_duplicate_recipes": false,
-          "allow_duplicate_variables": false,
-          "dotenv_filename": null,
-          "dotenv_load": false,
-          "dotenv_path": null,
-          "dotenv_required": false,
-          "export": false,
-          "fallback": false,
-          "ignore_comments": false,
-          "positional_arguments": false,
-          "quiet": false,
-          "shell": null,
-          "tempdir" : null,
-          "unstable": false,
-          "windows_powershell": false,
-          "windows_shell": null,
-          "working_directory" : null,
-        },
-        "unexports": [],
-        "warnings": [],
-        "source": source,
-      })
-=======
     Module {
       assignments: [(
         "x",
@@ -728,7 +369,6 @@
       ]
       .into(),
       ..default()
->>>>>>> beaec7ef
     },
   );
 }
@@ -743,68 +383,6 @@
       foo:
       foo bar:
     ",
-<<<<<<< HEAD
-    |dir| {
-      let source = dir.join("justfile").to_str().unwrap().to_owned();
-      json!({
-        "first": "foo",
-        "doc": null,
-        "aliases": {
-          "f": {
-            "attributes": [],
-            "name": "f",
-            "target": "foo",
-          }
-        },
-        "assignments": {},
-        "groups": [],
-        "modules": {},
-        "recipes": {
-          "foo": {
-            "body": [],
-            "dependencies": [],
-            "doc": null,
-            "name": "foo",
-            "namepath": "foo",
-            "parameters": [
-              {
-                "name": "bar",
-                "export": false,
-                "default": null,
-                "kind": "singular",
-              },
-            ],
-            "priors": 0,
-            "private": false,
-            "quiet": false,
-            "shebang": false,
-            "attributes": [],
-          }
-        },
-        "settings": {
-          "allow_duplicate_recipes": true,
-          "allow_duplicate_variables": false,
-          "dotenv_filename": null,
-          "dotenv_load": false,
-          "dotenv_path": null,
-          "dotenv_required": false,
-          "export": false,
-          "fallback": false,
-          "ignore_comments": false,
-          "positional_arguments": false,
-          "quiet": false,
-          "shell": null,
-          "tempdir" : null,
-          "unstable": false,
-          "windows_powershell": false,
-          "windows_shell": null,
-          "working_directory" : null,
-        },
-        "unexports": [],
-        "warnings": [],
-        "source": source,
-      })
-=======
     Module {
       aliases: [(
         "f",
@@ -836,7 +414,6 @@
         ..default()
       },
       ..default()
->>>>>>> beaec7ef
     },
   );
 }
@@ -849,48 +426,6 @@
       x := 'foo'
       x := 'bar'
     ",
-<<<<<<< HEAD
-    |dir| {
-      let source = dir.join("justfile").to_str().unwrap().to_owned();
-      json!({
-        "aliases": {},
-        "assignments": {
-          "x": {
-            "export": false,
-            "name": "x",
-            "value": "bar",
-            "private": false,
-          }
-        },
-        "first": null,
-        "doc": null,
-        "groups": [],
-        "modules": {},
-        "recipes": {},
-        "settings": {
-          "allow_duplicate_recipes": false,
-          "allow_duplicate_variables": true,
-          "dotenv_filename": null,
-          "dotenv_load": false,
-          "dotenv_path": null,
-          "dotenv_required": false,
-          "export": false,
-          "fallback": false,
-          "ignore_comments": false,
-          "positional_arguments": false,
-          "quiet": false,
-          "shell": null,
-          "tempdir" : null,
-          "unstable": false,
-          "windows_powershell": false,
-          "windows_shell": null,
-          "working_directory" : null,
-        },
-        "unexports": [],
-        "warnings": [],
-        "source": source,
-      })
-=======
     Module {
       assignments: [(
         "x",
@@ -906,63 +441,12 @@
         ..default()
       },
       ..default()
->>>>>>> beaec7ef
     },
   );
 }
 
 #[test]
 fn doc_comment() {
-<<<<<<< HEAD
-  case("# hello\nfoo:", |dir| {
-    let source = dir.join("justfile").to_str().unwrap().to_owned();
-    json!({
-      "aliases": {},
-      "first": "foo",
-      "doc": null,
-      "assignments": {},
-      "groups": [],
-      "modules": {},
-      "recipes": {
-        "foo": {
-          "body": [],
-          "dependencies": [],
-          "doc": "hello",
-          "name": "foo",
-          "namepath": "foo",
-          "parameters": [],
-          "priors": 0,
-          "private": false,
-          "quiet": false,
-          "shebang": false,
-          "attributes": [],
-        }
-      },
-      "settings": {
-        "allow_duplicate_recipes": false,
-        "allow_duplicate_variables": false,
-        "dotenv_filename": null,
-        "dotenv_load": false,
-        "dotenv_path": null,
-        "dotenv_required": false,
-        "export": false,
-        "fallback": false,
-        "ignore_comments": false,
-        "positional_arguments": false,
-        "quiet": false,
-        "shell": null,
-        "tempdir" : null,
-        "unstable": false,
-        "windows_powershell": false,
-        "windows_shell": null,
-        "working_directory" : null,
-      },
-      "unexports": [],
-      "warnings": [],
-      "source": source,
-    })
-  });
-=======
   case(
     "# hello\nfoo:",
     Module {
@@ -980,49 +464,11 @@
       ..default()
     },
   );
->>>>>>> beaec7ef
 }
 
 #[test]
 fn empty_justfile() {
-<<<<<<< HEAD
-  case("", |dir| {
-    let source = dir.join("justfile").to_str().unwrap().to_owned();
-    json!({
-      "aliases": {},
-      "assignments": {},
-      "first": null,
-      "doc": null,
-      "groups": [],
-      "modules": {},
-      "recipes": {},
-      "settings": {
-        "allow_duplicate_recipes": false,
-        "allow_duplicate_variables": false,
-        "dotenv_filename": null,
-        "dotenv_load": false,
-        "dotenv_path": null,
-        "dotenv_required": false,
-        "export": false,
-        "fallback": false,
-        "ignore_comments": false,
-        "positional_arguments": false,
-        "quiet": false,
-        "shell": null,
-        "tempdir" : null,
-        "unstable": false,
-        "windows_powershell": false,
-        "windows_shell": null,
-        "working_directory" : null,
-      },
-      "unexports": [],
-      "warnings": [],
-      "source": source,
-    })
-  });
-=======
   case("", Module::default());
->>>>>>> beaec7ef
 }
 
 #[test]
@@ -1036,155 +482,6 @@
       e *x:
       f $x:
     ",
-<<<<<<< HEAD
-    |dir| {
-      let source = dir.join("justfile").to_str().unwrap().to_owned();
-      json!({
-        "aliases": {},
-        "first": "a",
-        "doc": null,
-        "assignments": {},
-        "groups": [],
-        "modules": {},
-        "recipes": {
-          "a": {
-            "attributes": [],
-            "body": [],
-            "dependencies": [],
-            "doc": null,
-            "name": "a",
-            "namepath": "a",
-            "parameters": [],
-            "priors": 0,
-            "private": false,
-            "quiet": false,
-            "shebang": false,
-          },
-          "b": {
-            "body": [],
-            "dependencies": [],
-            "doc": null,
-            "name": "b",
-            "namepath": "b",
-            "parameters": [
-              {
-                "name": "x",
-                "export": false,
-                "default": null,
-                "kind": "singular",
-              },
-            ],
-            "priors": 0,
-            "private": false,
-            "quiet": false,
-            "shebang": false,
-            "attributes": [],
-          },
-          "c": {
-            "body": [],
-            "dependencies": [],
-            "doc": null,
-            "name": "c",
-            "namepath": "c",
-            "parameters": [
-              {
-                "name": "x",
-                "export": false,
-                "default": "y",
-                "kind": "singular",
-              }
-            ],
-            "priors": 0,
-            "private": false,
-            "quiet": false,
-            "shebang": false,
-            "attributes": [],
-          },
-          "d": {
-            "body": [],
-            "dependencies": [],
-            "doc": null,
-            "name": "d",
-            "namepath": "d",
-            "parameters": [
-              {
-                "name": "x",
-                "export": false,
-                "default": null,
-                "kind": "plus",
-              }
-            ],
-            "priors": 0,
-            "private": false,
-            "quiet": false,
-            "shebang": false,
-            "attributes": [],
-          },
-          "e": {
-            "body": [],
-            "dependencies": [],
-            "doc": null,
-            "name": "e",
-            "namepath": "e",
-            "parameters": [
-              {
-                "name": "x",
-                "export": false,
-                "default": null,
-                "kind": "star",
-              }
-            ],
-            "priors": 0,
-            "private": false,
-            "quiet": false,
-            "shebang": false,
-            "attributes": [],
-          },
-          "f": {
-            "body": [],
-            "dependencies": [],
-            "doc": null,
-            "name": "f",
-            "namepath": "f",
-            "parameters": [
-              {
-                "name": "x",
-                "export": true,
-                "default": null,
-                "kind": "singular",
-              }
-            ],
-            "priors": 0,
-            "private": false,
-            "quiet": false,
-            "shebang": false,
-            "attributes": [],
-          },
-        },
-        "settings": {
-          "allow_duplicate_recipes": false,
-          "allow_duplicate_variables": false,
-          "dotenv_filename": null,
-          "dotenv_load": false,
-          "dotenv_path": null,
-          "dotenv_required": false,
-          "export": false,
-          "fallback": false,
-          "ignore_comments": false,
-          "positional_arguments": false,
-          "quiet": false,
-          "shell": null,
-          "tempdir" : null,
-          "unstable": false,
-          "windows_powershell": false,
-          "windows_shell": null,
-          "working_directory" : null,
-        },
-        "unexports": [],
-        "warnings": [],
-        "source": source,
-      })
-=======
     Module {
       first: Some("a"),
       recipes: [
@@ -1271,7 +568,6 @@
       ]
       .into(),
       ..default()
->>>>>>> beaec7ef
     },
   );
 }
@@ -1284,91 +580,6 @@
       b: a && c
       c:
     ",
-<<<<<<< HEAD
-    |dir| {
-      let source = dir.join("justfile").to_str().unwrap().to_owned();
-      json!({
-        "aliases": {},
-        "assignments": {},
-        "first": "a",
-        "doc": null,
-        "groups": [],
-        "modules": {},
-        "recipes": {
-          "a": {
-            "body": [],
-            "dependencies": [],
-            "doc": null,
-            "name": "a",
-            "namepath": "a",
-            "parameters": [],
-            "priors": 0,
-            "private": false,
-            "quiet": false,
-            "shebang": false,
-            "attributes": [],
-          },
-          "b": {
-            "body": [],
-            "dependencies": [
-              {
-                "arguments": [],
-                "recipe": "a",
-              },
-              {
-                "arguments": [],
-                "recipe": "c",
-              }
-            ],
-            "doc": null,
-            "name": "b",
-            "namepath": "b",
-            "private": false,
-            "quiet": false,
-            "shebang": false,
-            "attributes": [],
-            "parameters": [],
-            "priors": 1,
-          },
-          "c": {
-            "body": [],
-            "dependencies": [],
-            "doc": null,
-            "name": "c",
-            "namepath": "c",
-            "parameters": [],
-            "private": false,
-            "quiet": false,
-            "shebang": false,
-            "attributes": [],
-            "parameters": [],
-            "priors": 0,
-          },
-        },
-        "settings": {
-          "allow_duplicate_recipes": false,
-          "allow_duplicate_variables": false,
-          "dotenv_filename": null,
-          "dotenv_load": false,
-          "dotenv_path": null,
-          "dotenv_required": false,
-          "export": false,
-          "fallback": false,
-          "ignore_comments": false,
-          "positional_arguments": false,
-          "quiet": false,
-          "shell": null,
-          "tempdir" : null,
-          "unstable": false,
-          "windows_powershell": false,
-          "windows_shell": null,
-          "working_directory" : null,
-        },
-        "unexports": [],
-        "warnings": [],
-        "source": source,
-      })
-=======
     Module {
       first: Some("a"),
       recipes: [
@@ -1411,63 +622,12 @@
       ]
       .into(),
       ..default()
->>>>>>> beaec7ef
     },
   );
 }
 
 #[test]
 fn private() {
-<<<<<<< HEAD
-  case("_foo:", |dir| {
-    let source = dir.join("justfile").to_str().unwrap().to_owned();
-    json!({
-      "aliases": {},
-      "assignments": {},
-      "first": "_foo",
-      "doc": null,
-      "groups": [],
-      "modules": {},
-      "recipes": {
-        "_foo": {
-          "body": [],
-          "dependencies": [],
-          "doc": null,
-          "name": "_foo",
-          "namepath": "_foo",
-          "parameters": [],
-          "priors": 0,
-          "private": true,
-          "quiet": false,
-          "shebang": false,
-          "attributes": [],
-        }
-      },
-      "settings": {
-        "allow_duplicate_recipes": false,
-        "allow_duplicate_variables": false,
-        "dotenv_filename": null,
-        "dotenv_load": false,
-        "dotenv_path": null,
-        "dotenv_required": false,
-        "export": false,
-        "fallback": false,
-        "ignore_comments": false,
-        "positional_arguments": false,
-        "quiet": false,
-        "shell": null,
-        "tempdir" : null,
-        "unstable": false,
-        "windows_powershell": false,
-        "windows_shell": null,
-        "working_directory" : null,
-      },
-      "unexports": [],
-      "warnings": [],
-      "source": source,
-    })
-  });
-=======
   case(
     "_foo:",
     Module {
@@ -1485,61 +645,10 @@
       ..default()
     },
   );
->>>>>>> beaec7ef
 }
 
 #[test]
 fn quiet() {
-<<<<<<< HEAD
-  case("@foo:", |dir| {
-    let source = dir.join("justfile").to_str().unwrap().to_owned();
-    json!({
-      "aliases": {},
-      "assignments": {},
-      "first": "foo",
-      "doc": null,
-      "groups": [],
-      "modules": {},
-      "recipes": {
-        "foo": {
-          "body": [],
-          "dependencies": [],
-          "doc": null,
-          "name": "foo",
-          "namepath": "foo",
-          "parameters": [],
-          "priors": 0,
-          "private": false,
-          "quiet": true,
-          "shebang": false,
-          "attributes": [],
-        }
-      },
-      "settings": {
-        "allow_duplicate_recipes": false,
-        "allow_duplicate_variables": false,
-        "dotenv_filename": null,
-        "dotenv_load": false,
-        "dotenv_path": null,
-        "dotenv_required": false,
-        "export": false,
-        "fallback": false,
-        "ignore_comments": false,
-        "positional_arguments": false,
-        "quiet": false,
-        "shell": null,
-        "tempdir" : null,
-        "unstable": false,
-        "windows_powershell": false,
-        "windows_shell": null,
-        "working_directory" : null,
-      },
-      "unexports": [],
-      "warnings": [],
-      "source": source,
-    })
-  });
-=======
   case(
     "@foo:",
     Module {
@@ -1557,7 +666,6 @@
       ..default()
     },
   );
->>>>>>> beaec7ef
 }
 
 #[test]
@@ -1577,58 +685,6 @@
       foo:
         #!bar
     ",
-<<<<<<< HEAD
-    |dir| {
-      let source = dir.join("justfile").to_str().unwrap().to_owned();
-      json!({
-        "aliases": {},
-        "assignments": {},
-        "first": "foo",
-        "doc": null,
-        "groups": [],
-        "modules": {},
-        "recipes": {
-          "foo": {
-            "body": [["#!bar"]],
-            "dependencies": [],
-            "doc": null,
-            "name": "foo",
-            "namepath": "foo",
-            "parameters": [],
-            "priors": 0,
-            "private": false,
-            "quiet": false,
-            "shebang": true,
-            "attributes": [],
-          }
-        },
-        "settings": {
-          "allow_duplicate_recipes": false,
-          "allow_duplicate_variables": false,
-          "dotenv_filename": "filename",
-          "dotenv_load": true,
-          "dotenv_path": "path",
-          "dotenv_required": false,
-          "export": true,
-          "fallback": true,
-          "ignore_comments": true,
-          "positional_arguments": true,
-          "quiet": true,
-          "shell": {
-            "arguments": ["b", "c"],
-            "command": "a",
-          },
-          "tempdir": null,
-          "unstable": false,
-          "windows_powershell": false,
-          "windows_shell": null,
-          "working_directory" : null,
-        },
-        "unexports": [],
-        "warnings": [],
-        "source": source,
-      })
-=======
     Module {
       first: Some("foo"),
       recipes: [(
@@ -1659,7 +715,6 @@
         ..default()
       },
       ..default()
->>>>>>> beaec7ef
     },
   );
 }
@@ -1671,55 +726,6 @@
       foo:
         #!bar
     ",
-<<<<<<< HEAD
-    |dir| {
-      let source = dir.join("justfile").to_str().unwrap().to_owned();
-      json!({
-        "aliases": {},
-        "assignments": {},
-        "first": "foo",
-        "doc": null,
-        "groups": [],
-        "modules": {},
-        "recipes": {
-          "foo": {
-            "body": [["#!bar"]],
-            "dependencies": [],
-            "doc": null,
-            "name": "foo",
-            "namepath": "foo",
-            "parameters": [],
-            "priors": 0,
-            "private": false,
-            "quiet": false,
-            "shebang": true,
-            "attributes": [],
-          }
-        },
-        "settings": {
-          "allow_duplicate_recipes": false,
-          "allow_duplicate_variables": false,
-          "dotenv_filename": null,
-          "dotenv_load": false,
-          "dotenv_path": null,
-          "dotenv_required": false,
-          "export": false,
-          "fallback": false,
-          "ignore_comments": false,
-          "positional_arguments": false,
-          "quiet": false,
-          "shell": null,
-          "tempdir": null,
-          "unstable": false,
-          "windows_powershell": false,
-          "windows_shell": null,
-          "working_directory" : null,
-        },
-        "unexports": [],
-        "warnings": [],
-        "source": source,
-      })
-=======
     Module {
       first: Some("foo"),
       recipes: [(
@@ -1734,63 +740,12 @@
       )]
       .into(),
       ..default()
->>>>>>> beaec7ef
     },
   );
 }
 
 #[test]
 fn simple() {
-<<<<<<< HEAD
-  case("foo:", |dir| {
-    let source = dir.join("justfile").to_str().unwrap().to_owned();
-    json!({
-      "aliases": {},
-      "assignments": {},
-      "first": "foo",
-      "doc": null,
-      "groups": [],
-      "modules": {},
-      "recipes": {
-        "foo": {
-          "body": [],
-          "dependencies": [],
-          "doc": null,
-          "name": "foo",
-          "namepath": "foo",
-          "parameters": [],
-          "priors": 0,
-          "private": false,
-          "quiet": false,
-          "shebang": false,
-          "attributes": [],
-        }
-      },
-      "settings": {
-        "allow_duplicate_recipes": false,
-        "allow_duplicate_variables": false,
-        "dotenv_filename": null,
-        "dotenv_load": false,
-        "dotenv_path": null,
-        "dotenv_required": false,
-        "export": false,
-        "fallback": false,
-        "ignore_comments": false,
-        "positional_arguments": false,
-        "quiet": false,
-        "shell": null,
-        "tempdir": null,
-        "unstable": false,
-        "windows_powershell": false,
-        "windows_shell": null,
-        "working_directory" : null,
-      },
-      "unexports": [],
-      "warnings": [],
-      "source": source,
-    })
-  });
-=======
   case(
     "foo:",
     Module {
@@ -1807,7 +762,6 @@
       ..default()
     },
   );
->>>>>>> beaec7ef
 }
 
 #[test]
@@ -1817,172 +771,6 @@
       [no-exit-message]
       foo:
     ",
-<<<<<<< HEAD
-    |dir| {
-      let source = dir.join("justfile").to_str().unwrap().to_owned();
-      json!({
-        "aliases": {},
-        "assignments": {},
-        "first": "foo",
-        "doc": null,
-        "groups": [],
-        "modules": {},
-        "recipes": {
-          "foo": {
-            "attributes": ["no-exit-message"],
-            "body": [],
-            "dependencies": [],
-            "doc": null,
-            "name": "foo",
-            "namepath": "foo",
-            "parameters": [],
-            "priors": 0,
-            "private": false,
-            "quiet": false,
-            "shebang": false,
-          }
-        },
-        "settings": {
-          "allow_duplicate_recipes": false,
-          "allow_duplicate_variables": false,
-          "dotenv_filename": null,
-          "dotenv_load": false,
-          "dotenv_path": null,
-          "dotenv_required": false,
-          "export": false,
-          "fallback": false,
-          "positional_arguments": false,
-          "quiet": false,
-          "shell": null,
-          "tempdir" : null,
-          "unstable": false,
-          "ignore_comments": false,
-          "windows_powershell": false,
-          "windows_shell": null,
-          "working_directory" : null,
-        },
-        "unexports": [],
-        "warnings": [],
-        "source": source,
-      })
-    },
-  );
-}
-
-#[test]
-fn module() {
-  Test::new()
-    .justfile(
-      "
-      # hello
-      mod foo
-    ",
-    )
-    .tree(tree! {
-      "foo.just": "bar:",
-    })
-    .args(["--dump", "--dump-format", "json"])
-    .stdout_with_tempdir(|dir| {
-      let source = dir
-        .path()
-        .canonicalize()
-        .unwrap()
-        .join("justfile")
-        .to_str()
-        .unwrap()
-        .to_owned();
-      let foo_just = dir
-        .path()
-        .canonicalize()
-        .unwrap()
-        .join("foo.just")
-        .to_str()
-        .unwrap()
-        .to_owned();
-      format!(
-        "{}\n",
-        serde_json::to_string(&json!({
-          "aliases": {},
-          "assignments": {},
-          "first": null,
-          "doc": null,
-          "groups": [],
-          "modules": {
-            "foo": {
-              "aliases": {},
-              "assignments": {},
-              "first": "bar",
-              "doc": "hello",
-              "groups": [],
-              "modules": {},
-              "recipes": {
-                "bar": {
-                  "attributes": [],
-                  "body": [],
-                  "dependencies": [],
-                  "doc": null,
-                  "name": "bar",
-                  "namepath": "foo::bar",
-                  "parameters": [],
-                  "priors": 0,
-                  "private": false,
-                  "quiet": false,
-                  "shebang": false,
-                }
-              },
-              "settings": {
-                "allow_duplicate_recipes": false,
-                "allow_duplicate_variables": false,
-                "dotenv_filename": null,
-                "dotenv_load": false,
-                "dotenv_path": null,
-                "dotenv_required": false,
-                "export": false,
-                "fallback": false,
-                "positional_arguments": false,
-                "quiet": false,
-                "shell": null,
-                "tempdir" : null,
-                "unstable": false,
-                "ignore_comments": false,
-                "windows_powershell": false,
-                "windows_shell": null,
-                "working_directory" : null,
-              },
-              "unexports": [],
-              "warnings": [],
-              "source": foo_just
-            },
-          },
-          "recipes": {},
-          "settings": {
-            "allow_duplicate_recipes": false,
-            "allow_duplicate_variables": false,
-            "dotenv_filename": null,
-            "dotenv_load": false,
-            "dotenv_path": null,
-            "dotenv_required": false,
-            "export": false,
-            "fallback": false,
-            "positional_arguments": false,
-            "quiet": false,
-            "shell": null,
-            "tempdir" : null,
-            "unstable": false,
-            "ignore_comments": false,
-            "windows_powershell": false,
-            "windows_shell": null,
-            "working_directory" : null,
-          },
-          "unexports": [],
-          "warnings": [],
-          "source": source
-        }))
-        .unwrap()
-      )
-    })
-    .run();
-=======
     Module {
       first: Some("foo"),
       recipes: [(
@@ -2030,7 +818,6 @@
       ..default()
     },
   );
->>>>>>> beaec7ef
 }
 
 #[test]
@@ -2040,169 +827,6 @@
       [group('alpha')]
       mod foo
     ",
-<<<<<<< HEAD
-    )
-    .tree(tree! {
-      "foo.just": "bar:",
-    })
-    .args(["--dump", "--dump-format", "json"])
-    .stdout_with_tempdir(|dir| {
-      let source = dir
-        .path()
-        .canonicalize()
-        .unwrap()
-        .join("justfile")
-        .to_str()
-        .unwrap()
-        .to_owned();
-      let foo_just = dir
-        .path()
-        .canonicalize()
-        .unwrap()
-        .join("foo.just")
-        .to_str()
-        .unwrap()
-        .to_owned();
-      format!(
-        "{}\n",
-        serde_json::to_string(&json!({
-          "aliases": {},
-          "assignments": {},
-          "first": null,
-          "doc": null,
-          "groups": [],
-          "modules": {
-            "foo": {
-              "aliases": {},
-              "assignments": {},
-              "first": "bar",
-              "doc": null,
-              "groups": ["alpha"],
-              "modules": {},
-              "recipes": {
-                "bar": {
-                  "attributes": [],
-                  "body": [],
-                  "dependencies": [],
-                  "doc": null,
-                  "name": "bar",
-                  "namepath": "foo::bar",
-                  "parameters": [],
-                  "priors": 0,
-                  "private": false,
-                  "quiet": false,
-                  "shebang": false,
-                }
-              },
-              "settings": {
-                "allow_duplicate_recipes": false,
-                "allow_duplicate_variables": false,
-                "dotenv_filename": null,
-                "dotenv_load": false,
-                "dotenv_path": null,
-                "dotenv_required": false,
-                "export": false,
-                "fallback": false,
-                "positional_arguments": false,
-                "quiet": false,
-                "shell": null,
-                "tempdir" : null,
-                "unstable": false,
-                "ignore_comments": false,
-                "windows_powershell": false,
-                "windows_shell": null,
-                "working_directory" : null,
-              },
-              "unexports": [],
-              "warnings": [],
-              "source": foo_just,
-            },
-          },
-          "recipes": {},
-          "settings": {
-            "allow_duplicate_recipes": false,
-            "allow_duplicate_variables": false,
-            "dotenv_filename": null,
-            "dotenv_load": false,
-            "dotenv_path": null,
-            "dotenv_required": false,
-            "export": false,
-            "fallback": false,
-            "positional_arguments": false,
-            "quiet": false,
-            "shell": null,
-            "tempdir" : null,
-            "unstable": false,
-            "ignore_comments": false,
-            "windows_powershell": false,
-            "windows_shell": null,
-            "working_directory" : null,
-          },
-          "unexports": [],
-          "warnings": [],
-          "source": source,
-        }))
-        .unwrap()
-      )
-    })
-    .run();
-}
-
-#[test]
-fn recipes_with_private_attribute_are_private() {
-  case(
-    "
-      [private]
-      foo:
-    ",
-    |dir| {
-      let source = dir.join("justfile").to_str().unwrap().to_owned();
-      json!({
-        "aliases": {},
-        "assignments": {},
-        "first": "foo",
-        "doc": null,
-        "groups": [],
-        "modules": {},
-        "recipes": {
-          "foo": {
-            "attributes": ["private"],
-            "body": [],
-            "dependencies": [],
-            "doc": null,
-            "name": "foo",
-            "namepath": "foo",
-            "parameters": [],
-            "priors": 0,
-            "private": true,
-            "quiet": false,
-            "shebang": false,
-          }
-        },
-        "settings": {
-          "allow_duplicate_recipes": false,
-          "allow_duplicate_variables": false,
-          "dotenv_filename": null,
-          "dotenv_load": false,
-          "dotenv_path": null,
-          "dotenv_required": false,
-          "export": false,
-          "fallback": false,
-          "ignore_comments": false,
-          "positional_arguments": false,
-          "quiet": false,
-          "shell": null,
-          "tempdir" : null,
-          "unstable": false,
-          "windows_powershell": false,
-          "windows_shell": null,
-          "working_directory" : null,
-        },
-        "unexports": [],
-        "warnings": [],
-        "source": source,
-      })
-=======
     Some(("foo.just", "bar:")),
     Module {
       modules: [(
@@ -2249,7 +873,6 @@
       )]
       .into(),
       ..default()
->>>>>>> beaec7ef
     },
   );
 }
@@ -2262,55 +885,6 @@
       [doc('ATTRIBUTE')]
       foo:
     ",
-<<<<<<< HEAD
-    |dir| {
-      let source = dir.join("justfile").to_str().unwrap().to_owned();
-      json!({
-        "aliases": {},
-        "assignments": {},
-        "first": "foo",
-        "doc": null,
-        "groups": [],
-        "modules": {},
-        "recipes": {
-          "foo": {
-            "attributes": [{"doc": "ATTRIBUTE"}],
-            "body": [],
-            "dependencies": [],
-            "doc": "ATTRIBUTE",
-            "name": "foo",
-            "namepath": "foo",
-            "parameters": [],
-            "priors": 0,
-            "private": false,
-            "quiet": false,
-            "shebang": false,
-          }
-        },
-        "settings": {
-          "allow_duplicate_recipes": false,
-          "allow_duplicate_variables": false,
-          "dotenv_filename": null,
-          "dotenv_load": false,
-          "dotenv_path": null,
-          "dotenv_required": false,
-          "export": false,
-          "fallback": false,
-          "ignore_comments": false,
-          "positional_arguments": false,
-          "quiet": false,
-          "shell": null,
-          "tempdir" : null,
-          "unstable": false,
-          "windows_powershell": false,
-          "windows_shell": null,
-          "working_directory" : null,
-        },
-        "unexports": [],
-        "warnings": [],
-        "source": source
-      })
-=======
     Module {
       first: Some("foo"),
       recipes: [(
@@ -2325,7 +899,6 @@
       )]
       .into(),
       ..default()
->>>>>>> beaec7ef
     },
   );
 }