--- conflicted
+++ resolved
@@ -36,11 +36,8 @@
 libc = "0.2.0"
 log = "0.4.4"
 num_cpus = "1.15.0"
-<<<<<<< HEAD
 percent-encoding = "2.3.1"
-=======
 rand = "0.8.5"
->>>>>>> 7fa6ed81
 regex = "1.10.4"
 semver = "1.0.20"
 serde = { version = "1.0.130", features = ["derive", "rc"] }
