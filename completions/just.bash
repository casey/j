_just() {
    local i cur prev words cword opts cmd
    COMPREPLY=()

    # Modules use "::" as the separator, which is considered a wordbreak character in bash.
    # The _get_comp_words_by_ref function is a hack to allow for exceptions to this rule without
    # modifying the global COMP_WORDBREAKS environment variable.
    if type _get_comp_words_by_ref &>/dev/null; then
        _get_comp_words_by_ref -n : cur prev words cword
    else
        cur="${COMP_WORDS[COMP_CWORD]}"
        prev="${COMP_WORDS[COMP_CWORD-1]}"
        words=$COMP_WORDS
        cword=$COMP_CWORD
    fi

    cmd=""
    opts=""

    for i in ${words[@]}
    do
        case "${cmd},${i}" in
            ",$1")
                cmd="just"
                ;;
            *)
                ;;
        esac
    done

    case "${cmd}" in
<<<<<<< HEAD
        "$1")
            opts="-n -f -q -u -v -d -c -e -l -s -E -g -h -V --check --chooser --color --command-color --yes --dry-run --dump-format --highlight --list-heading --list-prefix --no-aliases --no-deps --no-dotenv --no-highlight --justfile --quiet --set --shell --shell-arg --shell-command --clear-shell-args --unsorted --unstable --verbose --working-directory --changelog --choose --command --completions --dump --edit --evaluate --fmt --init --list --groups --man --show --summary --variables --dotenv-filename --dotenv-path --global-justfile --timestamps --help --version [ARGUMENTS]..."
=======
        just)
            opts="-n -f -q -u -v -d -c -e -l -s -E -g -h -V --check --chooser --color --command-color --yes --dry-run --dump-format --highlight --list-heading --list-prefix --no-aliases --no-deps --no-dotenv --no-highlight --justfile --quiet --set --shell --shell-arg --shell-command --clear-shell-args --unsorted --unstable --verbose --working-directory --changelog --choose --command --completions --dump --edit --evaluate --fmt --init --list --groups --man --show --summary --variables --dotenv-filename --dotenv-path --global-justfile --help --version [ARGUMENTS]..."
>>>>>>> db52d951
                if [[ ${cur} == -* ]] ; then
                    COMPREPLY=( $(compgen -W "${opts}" -- "${cur}") )
                    return 0
                elif [[ ${cword} -eq 1 ]]; then
                    local recipes=$(just --summary 2> /dev/null)

                    if echo "${cur}" | \grep -qF '/'; then
                        local path_prefix=$(echo "${cur}" | sed 's/[/][^/]*$/\//')
                        local recipes=$(just --summary 2> /dev/null -- "${path_prefix}")
                        local recipes=$(printf "${path_prefix}%s\t" $recipes)
                    fi

                    if [[ $? -eq 0 ]]; then
                        COMPREPLY=( $(compgen -W "${recipes}" -- "${cur}") )
                        if type __ltrim_colon_completions &>/dev/null; then
                            __ltrim_colon_completions "$cur"
                        fi
                        return 0
                    fi
                fi
            case "${prev}" in
                --chooser)
                    COMPREPLY=($(compgen -f "${cur}"))
                    return 0
                    ;;
                --color)
                    COMPREPLY=($(compgen -W "auto always never" -- "${cur}"))
                    return 0
                    ;;
                --command-color)
                    COMPREPLY=($(compgen -W "black blue cyan green purple red yellow" -- "${cur}"))
                    return 0
                    ;;
                --dump-format)
                    COMPREPLY=($(compgen -W "just json" -- "${cur}"))
                    return 0
                    ;;
                --list-heading)
                    COMPREPLY=($(compgen -f "${cur}"))
                    return 0
                    ;;
                --list-prefix)
                    COMPREPLY=($(compgen -f "${cur}"))
                    return 0
                    ;;
                --justfile)
                    COMPREPLY=($(compgen -f "${cur}"))
                    return 0
                    ;;
                -f)
                    COMPREPLY=($(compgen -f "${cur}"))
                    return 0
                    ;;
                --set)
                    COMPREPLY=($(compgen -f "${cur}"))
                    return 0
                    ;;
                --shell)
                    COMPREPLY=($(compgen -f "${cur}"))
                    return 0
                    ;;
                --shell-arg)
                    COMPREPLY=($(compgen -f "${cur}"))
                    return 0
                    ;;
                --working-directory)
                    COMPREPLY=($(compgen -f "${cur}"))
                    return 0
                    ;;
                -d)
                    COMPREPLY=($(compgen -f "${cur}"))
                    return 0
                    ;;
                --command)
                    COMPREPLY=($(compgen -f "${cur}"))
                    return 0
                    ;;
                -c)
                    COMPREPLY=($(compgen -f "${cur}"))
                    return 0
                    ;;
                --completions)
                    COMPREPLY=($(compgen -W "bash elvish fish powershell zsh" -- "${cur}"))
                    return 0
                    ;;
                --show)
                    COMPREPLY=($(compgen -f "${cur}"))
                    return 0
                    ;;
                -s)
                    COMPREPLY=($(compgen -f "${cur}"))
                    return 0
                    ;;
                --dotenv-filename)
                    COMPREPLY=($(compgen -f "${cur}"))
                    return 0
                    ;;
                --dotenv-path)
                    COMPREPLY=($(compgen -f "${cur}"))
                    return 0
                    ;;
                -E)
                    COMPREPLY=($(compgen -f "${cur}"))
                    return 0
                    ;;
                *)
                    COMPREPLY=()
                    ;;
            esac
            COMPREPLY=( $(compgen -W "${opts}" -- "${cur}") )
            return 0
            ;;
    esac
}

if [[ "${BASH_VERSINFO[0]}" -eq 4 && "${BASH_VERSINFO[1]}" -ge 4 || "${BASH_VERSINFO[0]}" -gt 4 ]]; then
    complete -F _just -o nosort -o bashdefault -o default just
else
    complete -F _just -o bashdefault -o default just
fi<|MERGE_RESOLUTION|>--- conflicted
+++ resolved
@@ -29,13 +29,8 @@
     done
 
     case "${cmd}" in
-<<<<<<< HEAD
-        "$1")
+        just)
             opts="-n -f -q -u -v -d -c -e -l -s -E -g -h -V --check --chooser --color --command-color --yes --dry-run --dump-format --highlight --list-heading --list-prefix --no-aliases --no-deps --no-dotenv --no-highlight --justfile --quiet --set --shell --shell-arg --shell-command --clear-shell-args --unsorted --unstable --verbose --working-directory --changelog --choose --command --completions --dump --edit --evaluate --fmt --init --list --groups --man --show --summary --variables --dotenv-filename --dotenv-path --global-justfile --timestamps --help --version [ARGUMENTS]..."
-=======
-        just)
-            opts="-n -f -q -u -v -d -c -e -l -s -E -g -h -V --check --chooser --color --command-color --yes --dry-run --dump-format --highlight --list-heading --list-prefix --no-aliases --no-deps --no-dotenv --no-highlight --justfile --quiet --set --shell --shell-arg --shell-command --clear-shell-args --unsorted --unstable --verbose --working-directory --changelog --choose --command --completions --dump --edit --evaluate --fmt --init --list --groups --man --show --summary --variables --dotenv-filename --dotenv-path --global-justfile --help --version [ARGUMENTS]..."
->>>>>>> db52d951
                 if [[ ${cur} == -* ]] ; then
                     COMPREPLY=( $(compgen -W "${opts}" -- "${cur}") )
                     return 0
