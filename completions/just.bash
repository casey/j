--- conflicted
+++ resolved
@@ -1,11 +1,10 @@
 _just() {
-    local i cur prev opts cmds args
+    local i cur prev opts cmds
     COMPREPLY=()
     cur="${COMP_WORDS[COMP_CWORD]}"
     prev="${COMP_WORDS[COMP_CWORD-1]}"
     cmd=""
     opts=""
-    args="--summary --color never"
 
     for i in ${COMP_WORDS[@]}
     do
@@ -13,6 +12,7 @@
             just)
                 cmd="just"
                 ;;
+            
             *)
                 ;;
         esac
@@ -21,16 +21,6 @@
     case "${cmd}" in
         just)
             opts=" -q -u -v -e -l -h -V -f -d -s  --dry-run --highlight --no-dotenv --no-highlight --quiet --clear-shell-args --unsorted --verbose --choose --dump --edit --evaluate --init --list --summary --variables --help --version --chooser --color --justfile --set --shell --shell-arg --working-directory --completions --show  <ARGUMENTS>... "
-<<<<<<< HEAD
-            if [[ ${cur} == -* ]]; then
-                COMPREPLY=( $(compgen -W "${opts}" -- "${cur}") )
-            elif [[ ${COMP_CWORD} -eq 1 ]]; then
-                local recipes=$(just $args 2> /dev/null)
-                if [[ $? -eq 0 ]] ; then
-                    COMPREPLY=( $(compgen -W "${recipes}" -- "${cur}") )
-                    return 0
-                fi
-=======
             if [[ ${cur} == -* || ${COMP_CWORD} -eq 1 ]] ; then
                 if [[ ${COMP_CWORD} -eq 1 ]]; then
                     local recipes=$(just --summary --color never 2> /dev/null)
@@ -42,7 +32,6 @@
                     COMPREPLY=( $(compgen -W "${opts}" -- "${cur}") )
                 fi
                 return 0
->>>>>>> 9a90b69b
             fi
             case "${prev}" in
                 
