--- conflicted
+++ resolved
@@ -20,11 +20,7 @@
 
     case "${cmd}" in
         just)
-<<<<<<< HEAD
-            opts=" -n -p -q -u -v -e -l -h -V -f -d -c -s  --check --dry-run --highlight --no-dotenv --no-highlight --parallel --quiet --shell-command --clear-shell-args --unsorted --unstable --verbose --changelog --choose --dump --edit --evaluate --fmt --init --list --summary --variables --help --version --chooser --color --dump-format --list-heading --list-prefix --justfile --set --shell --shell-arg --working-directory --command --completions --show --dotenv-filename --dotenv-path  <ARGUMENTS>... "
-=======
-            opts=" -n -q -u -v -e -l -h -V -f -d -c -s  --check --yes --dry-run --highlight --no-dotenv --no-highlight --quiet --shell-command --clear-shell-args --unsorted --unstable --verbose --changelog --choose --dump --edit --evaluate --fmt --init --list --summary --variables --help --version --chooser --color --command-color --dump-format --list-heading --list-prefix --justfile --set --shell --shell-arg --working-directory --command --completions --show --dotenv-filename --dotenv-path  <ARGUMENTS>... "
->>>>>>> 7337447d
+            opts=" -n -p -q -u -v -e -l -h -V -f -d -c -s  --check --yes --dry-run --highlight --no-dotenv --no-highlight --parallel --quiet --shell-command --clear-shell-args --unsorted --unstable --verbose --changelog --choose --dump --edit --evaluate --fmt --init --list --summary --variables --help --version --chooser --color --command-color --dump-format --list-heading --list-prefix --justfile --set --shell --shell-arg --working-directory --command --completions --show --dotenv-filename --dotenv-path  <ARGUMENTS>... "
                 if [[ ${cur} == -* ]] ; then
                     COMPREPLY=( $(compgen -W "${opts}" -- "${cur}") )
                     return 0
