use {super::*, TokenKind::*};

/// Just language parser
///
/// The parser is a (hopefully) straightforward recursive descent parser.
///
/// It uses a few tokens of lookahead to disambiguate different constructs.
///
/// The `expect_*` and `presume_`* methods are similar in that they assert the
/// type of unparsed tokens and consume them. However, upon encountering an
/// unexpected token, the `expect_*` methods return an unexpected token error,
/// whereas the `presume_*` tokens return an internal error.
///
/// The `presume_*` methods are used when the token stream has been inspected in
/// some other way, and thus encountering an unexpected token is a bug in Just,
/// and not a syntax error.
///
/// All methods starting with `parse_*` parse and return a language construct.
///
/// The parser tracks an expected set of tokens as it parses. This set contains
/// all tokens which would have been accepted at the current point in the
/// parse. Whenever the parser tests for a token that would be accepted, but
/// does not find it, it adds that token to the set. When the parser accepts a
/// token, the set is cleared. If the parser finds a token which is unexpected,
/// the elements of the set are printed in the resultant error message.
pub(crate) struct Parser<'run, 'src> {
  expected_tokens: BTreeSet<TokenKind>,
  file_depth: u32,
  import_offsets: Vec<usize>,
  module_namepath: &'run Namepath<'src>,
  next_token: usize,
  recursion_depth: usize,
  tokens: &'run [Token<'src>],
  unstable_features: BTreeSet<UnstableFeature>,
  working_directory: &'run Path,
}

impl<'run, 'src> Parser<'run, 'src> {
  /// Parse `tokens` into an `Ast`
  pub(crate) fn parse(
    file_depth: u32,
    import_offsets: &[usize],
    module_namepath: &'run Namepath<'src>,
    tokens: &'run [Token<'src>],
    working_directory: &'run Path,
  ) -> CompileResult<'src, Ast<'src>> {
    Self {
      expected_tokens: BTreeSet::new(),
      file_depth,
      import_offsets: import_offsets.to_vec(),
      module_namepath,
      next_token: 0,
      recursion_depth: 0,
      tokens,
      unstable_features: BTreeSet::new(),
      working_directory,
    }
    .parse_ast()
  }

  fn error(&self, kind: CompileErrorKind<'src>) -> CompileResult<'src, CompileError<'src>> {
    Ok(self.next()?.error(kind))
  }

  /// Construct an unexpected token error with the token returned by
  /// `Parser::next`
  fn unexpected_token(&self) -> CompileResult<'src, CompileError<'src>> {
    self.error(CompileErrorKind::UnexpectedToken {
      expected: self
        .expected_tokens
        .iter()
        .copied()
        .filter(|kind| *kind != ByteOrderMark)
        .collect::<Vec<TokenKind>>(),
      found: self.next()?.kind,
    })
  }

  fn internal_error(&self, message: impl Into<String>) -> CompileResult<'src, CompileError<'src>> {
    self.error(CompileErrorKind::Internal {
      message: message.into(),
    })
  }

  /// An iterator over the remaining significant tokens
  fn rest(&self) -> impl Iterator<Item = Token<'src>> + 'run {
    self.tokens[self.next_token..]
      .iter()
      .copied()
      .filter(|token| token.kind != Whitespace)
  }

  /// The next significant token
  fn next(&self) -> CompileResult<'src, Token<'src>> {
    if let Some(token) = self.rest().next() {
      Ok(token)
    } else {
      Err(self.internal_error("`Parser::next()` called after end of token stream")?)
    }
  }

  /// Check if the next significant token is of kind `kind`
  fn next_is(&mut self, kind: TokenKind) -> bool {
    self.next_are(&[kind])
  }

  /// Check if the next significant tokens are of kinds `kinds`
  ///
  /// The first token in `kinds` will be added to the expected token set.
  fn next_are(&mut self, kinds: &[TokenKind]) -> bool {
    if let Some(&kind) = kinds.first() {
      self.expected_tokens.insert(kind);
    }

    let mut rest = self.rest();
    for kind in kinds {
      match rest.next() {
        Some(token) => {
          if token.kind != *kind {
            return false;
          }
        }
        None => return false,
      }
    }
    true
  }

  /// Advance past one significant token, clearing the expected token set.
  fn advance(&mut self) -> CompileResult<'src, Token<'src>> {
    self.expected_tokens.clear();

    for skipped in &self.tokens[self.next_token..] {
      self.next_token += 1;

      if skipped.kind != Whitespace {
        return Ok(*skipped);
      }
    }

    Err(self.internal_error("`Parser::advance()` advanced past end of token stream")?)
  }

  /// Return the next token if it is of kind `expected`, otherwise, return an
  /// unexpected token error
  fn expect(&mut self, expected: TokenKind) -> CompileResult<'src, Token<'src>> {
    if let Some(token) = self.accept(expected)? {
      Ok(token)
    } else {
      Err(self.unexpected_token()?)
    }
  }

  /// Return an unexpected token error if the next token is not an EOL
  fn expect_eol(&mut self) -> CompileResult<'src> {
    self.accept(Comment)?;

    if self.next_is(Eof) {
      return Ok(());
    }

    self.expect(Eol).map(|_| ())
  }

  fn expect_keyword(&mut self, expected: Keyword) -> CompileResult<'src> {
    let found = self.advance()?;

    if found.kind == Identifier && expected == found.lexeme() {
      Ok(())
    } else {
      Err(found.error(CompileErrorKind::ExpectedKeyword {
        expected: vec![expected],
        found,
      }))
    }
  }

  /// Return an internal error if the next token is not of kind `Identifier`
  /// with lexeme `lexeme`.
  fn presume_keyword(&mut self, keyword: Keyword) -> CompileResult<'src> {
    let next = self.advance()?;

    if next.kind != Identifier {
      Err(self.internal_error(format!(
        "Presumed next token would have kind {Identifier}, but found {}",
        next.kind
      ))?)
    } else if keyword == next.lexeme() {
      Ok(())
    } else {
      Err(self.internal_error(format!(
        "Presumed next token would have lexeme \"{keyword}\", but found \"{}\"",
        next.lexeme(),
      ))?)
    }
  }

  /// Return an internal error if the next token is not of kind `kind`.
  fn presume(&mut self, kind: TokenKind) -> CompileResult<'src, Token<'src>> {
    let next = self.advance()?;

    if next.kind == kind {
      Ok(next)
    } else {
      Err(self.internal_error(format!(
        "Presumed next token would have kind {kind:?}, but found {:?}",
        next.kind
      ))?)
    }
  }

  /// Return an internal error if the next token is not one of kinds `kinds`.
  fn presume_any(&mut self, kinds: &[TokenKind]) -> CompileResult<'src, Token<'src>> {
    let next = self.advance()?;
    if kinds.contains(&next.kind) {
      Ok(next)
    } else {
      Err(self.internal_error(format!(
        "Presumed next token would be {}, but found {}",
        List::or(kinds),
        next.kind
      ))?)
    }
  }

  /// Accept and return a token of kind `kind`
  fn accept(&mut self, kind: TokenKind) -> CompileResult<'src, Option<Token<'src>>> {
    if self.next_is(kind) {
      Ok(Some(self.advance()?))
    } else {
      Ok(None)
    }
  }

  /// Return an error if the next token is of kind `forbidden`
  fn forbid<F>(&self, forbidden: TokenKind, error: F) -> CompileResult<'src>
  where
    F: FnOnce(Token) -> CompileError,
  {
    let next = self.next()?;

    if next.kind == forbidden {
      Err(error(next))
    } else {
      Ok(())
    }
  }

  /// Accept a token of kind `Identifier` and parse into a `Name`
  fn accept_name(&mut self) -> CompileResult<'src, Option<Name<'src>>> {
    if self.next_is(Identifier) {
      Ok(Some(self.parse_name()?))
    } else {
      Ok(None)
    }
  }

  fn accepted_keyword(&mut self, keyword: Keyword) -> CompileResult<'src, bool> {
    let next = self.next()?;

    if next.kind == Identifier && next.lexeme() == keyword.lexeme() {
      self.advance()?;
      Ok(true)
    } else {
      Ok(false)
    }
  }

  /// Accept a dependency
  fn accept_dependency(&mut self) -> CompileResult<'src, Option<UnresolvedDependency<'src>>> {
    if let Some(recipe) = self.accept_name()? {
      Ok(Some(UnresolvedDependency {
        arguments: Vec::new(),
        recipe,
      }))
    } else if self.accepted(ParenL)? {
      let recipe = self.parse_name()?;

      let mut arguments = Vec::new();

      while !self.accepted(ParenR)? {
        arguments.push(self.parse_expression()?);
      }

      Ok(Some(UnresolvedDependency { recipe, arguments }))
    } else {
      Ok(None)
    }
  }

  /// Accept and return `true` if next token is of kind `kind`
  fn accepted(&mut self, kind: TokenKind) -> CompileResult<'src, bool> {
    Ok(self.accept(kind)?.is_some())
  }

  /// Parse a justfile, consumes self
  fn parse_ast(mut self) -> CompileResult<'src, Ast<'src>> {
    fn pop_doc_comment<'src>(
      items: &mut Vec<Item<'src>>,
      eol_since_last_comment: bool,
    ) -> Option<&'src str> {
      if !eol_since_last_comment {
        if let Some(Item::Comment(contents)) = items.last() {
          let doc = Some(contents[1..].trim_start());
          items.pop();
          return doc;
        }
      }

      None
    }

    let mut items = Vec::new();

    let mut eol_since_last_comment = false;

    self.accept(ByteOrderMark)?;

    loop {
      let mut attributes = self.parse_attributes()?;
      let mut take_attributes = || {
        attributes
          .take()
          .map(|(_token, attributes)| attributes)
          .unwrap_or_default()
      };

      let next = self.next()?;

      if let Some(comment) = self.accept(Comment)? {
        items.push(Item::Comment(comment.lexeme().trim_end()));
        self.expect_eol()?;
        eol_since_last_comment = false;
      } else if self.accepted(Eol)? {
        eol_since_last_comment = true;
      } else if self.accepted(Eof)? {
        break;
      } else if self.next_is(Identifier) {
        match Keyword::from_lexeme(next.lexeme()) {
          Some(Keyword::Alias) if self.next_are(&[Identifier, Identifier, ColonEquals]) => {
            items.push(Item::Alias(self.parse_alias(take_attributes())?));
          }
          Some(Keyword::Export) if self.next_are(&[Identifier, Identifier, ColonEquals]) => {
            self.presume_keyword(Keyword::Export)?;
            items.push(Item::Assignment(
              self.parse_assignment(true, take_attributes())?,
            ));
          }
          Some(Keyword::Unexport)
            if self.next_are(&[Identifier, Identifier, Eof])
              || self.next_are(&[Identifier, Identifier, Eol]) =>
          {
            self.presume_keyword(Keyword::Unexport)?;
            let name = self.parse_name()?;
            self.expect_eol()?;
            items.push(Item::Unexport { name });
          }
          Some(Keyword::Import)
            if self.next_are(&[Identifier, StringToken])
              || self.next_are(&[Identifier, Identifier, StringToken])
              || self.next_are(&[Identifier, QuestionMark]) =>
          {
            self.presume_keyword(Keyword::Import)?;
            let optional = self.accepted(QuestionMark)?;
            let (path, relative) = self.parse_string_literal_token()?;
            items.push(Item::Import {
              absolute: None,
              optional,
              path,
              relative,
            });
          }
          Some(Keyword::Mod)
            if self.next_are(&[Identifier, Identifier, Comment])
              || self.next_are(&[Identifier, Identifier, Eof])
              || self.next_are(&[Identifier, Identifier, Eol])
              || self.next_are(&[Identifier, Identifier, Identifier, StringToken])
              || self.next_are(&[Identifier, Identifier, StringToken])
              || self.next_are(&[Identifier, QuestionMark]) =>
          {
            let doc = pop_doc_comment(&mut items, eol_since_last_comment);

            self.presume_keyword(Keyword::Mod)?;

            let optional = self.accepted(QuestionMark)?;

            let name = self.parse_name()?;

            let relative = if self.next_is(StringToken) || self.next_are(&[Identifier, StringToken])
            {
              Some(self.parse_string_literal()?)
            } else {
              None
            };

            items.push(Item::Module {
              attributes: take_attributes(),
              absolute: None,
              doc,
              name,
              optional,
              relative,
            });
          }
          Some(Keyword::Set)
            if self.next_are(&[Identifier, Identifier, ColonEquals])
              || self.next_are(&[Identifier, Identifier, Comment, Eof])
              || self.next_are(&[Identifier, Identifier, Comment, Eol])
              || self.next_are(&[Identifier, Identifier, Eof])
              || self.next_are(&[Identifier, Identifier, Eol]) =>
          {
            items.push(Item::Set(self.parse_set()?));
          }
          _ => {
            if self.next_are(&[Identifier, ColonEquals]) {
              items.push(Item::Assignment(
                self.parse_assignment(false, take_attributes())?,
              ));
            } else {
              let doc = pop_doc_comment(&mut items, eol_since_last_comment);
              items.push(Item::Recipe(self.parse_recipe(
                doc,
                false,
                take_attributes(),
              )?));
            }
          }
        }
      } else if self.accepted(At)? {
        let doc = pop_doc_comment(&mut items, eol_since_last_comment);
        items.push(Item::Recipe(self.parse_recipe(
          doc,
          true,
          take_attributes(),
        )?));
      } else {
        return Err(self.unexpected_token()?);
      }

      if let Some((token, attributes)) = attributes {
        return Err(token.error(CompileErrorKind::ExtraneousAttributes {
          count: attributes.len(),
        }));
      }
    }

    if self.next_token != self.tokens.len() {
      return Err(self.internal_error(format!(
        "Parse completed with {} unparsed tokens",
        self.tokens.len() - self.next_token,
      ))?);
    }

    Ok(Ast {
      items,
      unstable_features: self.unstable_features,
      warnings: Vec::new(),
      working_directory: self.working_directory.into(),
    })
  }

  /// Parse an alias, e.g `alias name := target`
  fn parse_alias(
    &mut self,
    attributes: AttributeSet<'src>,
  ) -> CompileResult<'src, Alias<'src, Name<'src>>> {
    self.presume_keyword(Keyword::Alias)?;
    let name = self.parse_name()?;
    self.presume_any(&[Equals, ColonEquals])?;
    let target = self.parse_name()?;
    self.expect_eol()?;
    Ok(Alias {
      attributes,
      name,
      target,
    })
  }

  /// Parse an assignment, e.g. `foo := bar`
  fn parse_assignment(
    &mut self,
    export: bool,
    attributes: AttributeSet<'src>,
  ) -> CompileResult<'src, Assignment<'src>> {
    let name = self.parse_name()?;
    self.presume(ColonEquals)?;
    let value = self.parse_expression()?;
    self.expect_eol()?;

    let private = attributes.contains(AttributeDiscriminant::Private);

    attributes.ensure_valid_attributes("Assignment", *name, &[AttributeDiscriminant::Private])?;

    Ok(Assignment {
      constant: false,
      export,
      file_depth: self.file_depth,
      name,
      private: private || name.lexeme().starts_with('_'),
      value,
    })
  }

  /// Parse an expression, e.g. `1 + 2`
  fn parse_expression(&mut self) -> CompileResult<'src, Expression<'src>> {
    if self.recursion_depth == if cfg!(windows) { 48 } else { 256 } {
      let token = self.next()?;
      return Err(CompileError::new(
        token,
        CompileErrorKind::ParsingRecursionDepthExceeded,
      ));
    }

    self.recursion_depth += 1;

    let disjunct = self.parse_disjunct()?;

    let expression = if self.accepted(BarBar)? {
      self
        .unstable_features
        .insert(UnstableFeature::LogicalOperators);
      let lhs = disjunct.into();
      let rhs = self.parse_expression()?.into();
      Expression::Or { lhs, rhs }
    } else {
      disjunct
    };

    self.recursion_depth -= 1;

    Ok(expression)
  }

  fn parse_disjunct(&mut self) -> CompileResult<'src, Expression<'src>> {
    let conjunct = self.parse_conjunct()?;

    let disjunct = if self.accepted(AmpersandAmpersand)? {
      self
        .unstable_features
        .insert(UnstableFeature::LogicalOperators);
      let lhs = conjunct.into();
      let rhs = self.parse_disjunct()?.into();
      Expression::And { lhs, rhs }
    } else {
      conjunct
    };

    Ok(disjunct)
  }

  fn parse_conjunct(&mut self) -> CompileResult<'src, Expression<'src>> {
    if self.accepted_keyword(Keyword::If)? {
      self.parse_conditional()
    } else if self.accepted(Slash)? {
      let lhs = None;
      let rhs = self.parse_conjunct()?.into();
      Ok(Expression::Join { lhs, rhs })
    } else {
      let value = self.parse_value()?;

      if self.accepted(Slash)? {
        let lhs = Some(Box::new(value));
        let rhs = self.parse_conjunct()?.into();
        Ok(Expression::Join { lhs, rhs })
      } else if self.accepted(Plus)? {
        let lhs = value.into();
        let rhs = self.parse_conjunct()?.into();
        Ok(Expression::Concatenation { lhs, rhs })
      } else {
        Ok(value)
      }
    }
  }

  /// Parse a conditional, e.g. `if a == b { "foo" } else { "bar" }`
  fn parse_conditional(&mut self) -> CompileResult<'src, Expression<'src>> {
    let condition = self.parse_condition()?;

    self.expect(BraceL)?;

    let then = self.parse_expression()?;

    self.expect(BraceR)?;

    self.expect_keyword(Keyword::Else)?;

    let otherwise = if self.accepted_keyword(Keyword::If)? {
      self.parse_conditional()?
    } else {
      self.expect(BraceL)?;
      let otherwise = self.parse_expression()?;
      self.expect(BraceR)?;
      otherwise
    };

    Ok(Expression::Conditional {
      condition,
      then: then.into(),
      otherwise: otherwise.into(),
    })
  }

  fn parse_condition(&mut self) -> CompileResult<'src, Condition<'src>> {
    let lhs = self.parse_expression()?;
    let operator = if self.accepted(BangEquals)? {
      ConditionalOperator::Inequality
    } else if self.accepted(EqualsTilde)? {
      ConditionalOperator::RegexMatch
    } else {
      self.expect(EqualsEquals)?;
      ConditionalOperator::Equality
    };
    let rhs = self.parse_expression()?;
    Ok(Condition {
      lhs: lhs.into(),
      rhs: rhs.into(),
      operator,
    })
  }

  // Check if the next tokens are a shell-expanded string, i.e., `x"foo"`.
  //
  // This function skips initial whitespace tokens, but thereafter is
  // whitespace-sensitive, so `x"foo"` is a shell-expanded string, whereas `x
  // "foo"` is not.
  fn next_is_shell_expanded_string(&self) -> bool {
    let mut tokens = self
      .tokens
      .iter()
      .skip(self.next_token)
      .skip_while(|token| token.kind == Whitespace);

    tokens
      .next()
      .is_some_and(|token| token.kind == Identifier && token.lexeme() == "x")
      && tokens.next().is_some_and(|token| token.kind == StringToken)
  }

  /// Parse a value, e.g. `(bar)`
  fn parse_value(&mut self) -> CompileResult<'src, Expression<'src>> {
    if self.next_is(StringToken) || self.next_is_shell_expanded_string() {
      Ok(Expression::StringLiteral {
        string_literal: self.parse_string_literal()?,
      })
    } else if self.next_is(Backtick) {
      let next = self.next()?;
      let kind = StringKind::from_string_or_backtick(next)?;
      let contents =
        &next.lexeme()[kind.delimiter_len()..next.lexeme().len() - kind.delimiter_len()];
      let token = self.advance()?;
      let contents = if kind.indented() {
        unindent(contents)
      } else {
        contents.to_owned()
      };

      if contents.starts_with("#!") {
        return Err(next.error(CompileErrorKind::BacktickShebang));
      }
      Ok(Expression::Backtick { contents, token })
    } else if self.next_is(Identifier) {
      if self.accepted_keyword(Keyword::Assert)? {
        self.expect(ParenL)?;
        let condition = self.parse_condition()?;
        self.expect(Comma)?;
        let error = Box::new(self.parse_expression()?);
        self.expect(ParenR)?;
        Ok(Expression::Assert { condition, error })
      } else {
        let name = self.parse_name()?;

        if self.next_is(ParenL) {
          let arguments = self.parse_sequence()?;
          Ok(Expression::Call {
            thunk: Thunk::resolve(name, arguments)?,
          })
        } else {
          Ok(Expression::Variable { name })
        }
      }
    } else if self.next_is(ParenL) {
      self.presume(ParenL)?;
      let contents = self.parse_expression()?.into();
      self.expect(ParenR)?;
      Ok(Expression::Group { contents })
    } else {
      Err(self.unexpected_token()?)
    }
  }

  /// Parse a string literal, e.g. `"FOO"`, returning the string literal and the string token
  fn parse_string_literal_token(
    &mut self,
  ) -> CompileResult<'src, (Token<'src>, StringLiteral<'src>)> {
    let expand = if self.next_is(Identifier) {
      self.expect_keyword(Keyword::X)?;
      true
    } else {
      false
    };

    let token = self.expect(StringToken)?;

    let kind = StringKind::from_string_or_backtick(token)?;

    let delimiter_len = kind.delimiter_len();

    let raw = &token.lexeme()[delimiter_len..token.lexeme().len() - delimiter_len];

    let unindented = if kind.indented() {
      unindent(raw)
    } else {
      raw.to_owned()
    };

    let cooked = if kind.processes_escape_sequences() {
      Self::cook_string(token, &unindented)?
    } else {
      unindented
    };

    let cooked = if expand {
      shellexpand::full(&cooked)
        .map_err(|err| token.error(CompileErrorKind::ShellExpansion { err }))?
        .into_owned()
    } else {
      cooked
    };

    Ok((
      token,
      StringLiteral {
        cooked,
        expand,
        kind,
        raw,
      },
    ))
  }

  // Transform escape sequences in from string literal `token` with content `text`
  fn cook_string(token: Token<'src>, text: &str) -> CompileResult<'src, String> {
    #[derive(PartialEq, Eq)]
    enum State {
      Initial,
      Backslash,
      Unicode,
      UnicodeValue { hex: String },
    }

    let mut cooked = String::new();

    let mut state = State::Initial;

    for c in text.chars() {
      match state {
        State::Initial => {
          if c == '\\' {
            state = State::Backslash;
          } else {
            cooked.push(c);
          }
        }
        State::Backslash if c == 'u' => {
          state = State::Unicode;
        }
        State::Backslash => {
          match c {
            'n' => cooked.push('\n'),
            'r' => cooked.push('\r'),
            't' => cooked.push('\t'),
            '\\' => cooked.push('\\'),
            '\n' => {}
            '"' => cooked.push('"'),
            character => {
              return Err(token.error(CompileErrorKind::InvalidEscapeSequence { character }))
            }
          }
          state = State::Initial;
        }
        State::Unicode => match c {
          '{' => {
            state = State::UnicodeValue { hex: String::new() };
          }
          character => {
            return Err(token.error(CompileErrorKind::UnicodeEscapeDelimiter { character }));
          }
        },
        State::UnicodeValue { ref mut hex } => match c {
          '}' => {
            if hex.is_empty() {
              return Err(token.error(CompileErrorKind::UnicodeEscapeEmpty));
            }

            let codepoint = u32::from_str_radix(hex, 16).unwrap();

            cooked.push(char::from_u32(codepoint).ok_or_else(|| {
              token.error(CompileErrorKind::UnicodeEscapeRange { hex: hex.clone() })
            })?);

            state = State::Initial;
          }
          '0'..='9' | 'A'..='F' | 'a'..='f' => {
            hex.push(c);
            if hex.len() > 6 {
              return Err(token.error(CompileErrorKind::UnicodeEscapeLength { hex: hex.clone() }));
            }
          }
          _ => {
            return Err(token.error(CompileErrorKind::UnicodeEscapeCharacter { character: c }));
          }
        },
      }
    }

    if state != State::Initial {
      return Err(token.error(CompileErrorKind::UnicodeEscapeUnterminated));
    }

    Ok(cooked)
  }

  /// Parse a string literal, e.g. `"FOO"`
  fn parse_string_literal(&mut self) -> CompileResult<'src, StringLiteral<'src>> {
    let (_token, string_literal) = self.parse_string_literal_token()?;
    Ok(string_literal)
  }

  /// Parse a name from an identifier token
  fn parse_name(&mut self) -> CompileResult<'src, Name<'src>> {
    self.expect(Identifier).map(Name::from_identifier)
  }

  /// Parse sequence of comma-separated expressions
  fn parse_sequence(&mut self) -> CompileResult<'src, Vec<Expression<'src>>> {
    self.presume(ParenL)?;

    let mut elements = Vec::new();

    while !self.next_is(ParenR) {
      elements.push(self.parse_expression()?);

      if !self.accepted(Comma)? {
        break;
      }
    }

    self.expect(ParenR)?;

    Ok(elements)
  }

  /// Parse a recipe
  fn parse_recipe(
    &mut self,
    doc: Option<&'src str>,
    quiet: bool,
    attributes: AttributeSet<'src>,
  ) -> CompileResult<'src, UnresolvedRecipe<'src>> {
    let name = self.parse_name()?;

    let mut positional = Vec::new();

    while self.next_is(Identifier) || self.next_is(Dollar) {
      positional.push(self.parse_parameter(ParameterKind::Singular)?);
    }

    let kind = if self.accepted(Plus)? {
      ParameterKind::Plus
    } else if self.accepted(Asterisk)? {
      ParameterKind::Star
    } else {
      ParameterKind::Singular
    };

    let variadic = if kind.is_variadic() {
      let variadic = self.parse_parameter(kind)?;

      self.forbid(Identifier, |token| {
        token.error(CompileErrorKind::ParameterFollowsVariadicParameter {
          parameter: token.lexeme(),
        })
      })?;

      Some(variadic)
    } else {
      None
    };

    self.expect(Colon)?;

    let mut dependencies = Vec::new();

    while let Some(dependency) = self.accept_dependency()? {
      dependencies.push(dependency);
    }

    let priors = dependencies.len();

    if self.accepted(AmpersandAmpersand)? {
      let mut subsequents = Vec::new();

      while let Some(subsequent) = self.accept_dependency()? {
        subsequents.push(subsequent);
      }

      if subsequents.is_empty() {
        return Err(self.unexpected_token()?);
      }

      dependencies.append(&mut subsequents);
    }

    self.expect_eol()?;

    let body = self.parse_body()?;

    let shebang = body.first().map_or(false, Line::is_shebang);
    let script = attributes.contains(AttributeDiscriminant::Script);

    if shebang && script {
      return Err(name.error(CompileErrorKind::ShebangAndScriptAttribute {
        recipe: name.lexeme(),
      }));
    }

<<<<<<< HEAD
    let private =
      name.lexeme().starts_with('_') || attributes.contains(AttributeDiscriminant::Private);
=======
    let working_directory = attributes
      .iter()
      .any(|attribute| matches!(attribute, Attribute::WorkingDirectory(_)));

    if working_directory {
      for attribute in &attributes {
        if let Attribute::NoCd = attribute {
          return Err(
            name.error(CompileErrorKind::NoCdAndWorkingDirectoryAttribute {
              recipe: name.lexeme(),
            }),
          );
        }
      }
    }

    let private = name.lexeme().starts_with('_') || attributes.contains(&Attribute::Private);
>>>>>>> 8b35450c

    let mut doc = doc.map(ToOwned::to_owned);

    for attribute in &attributes {
      if let Attribute::Doc(attribute_doc) = attribute {
        doc = attribute_doc.as_ref().map(|doc| doc.cooked.clone());
      }
    }

    Ok(Recipe {
      shebang: shebang || script,
      attributes,
      body,
      dependencies,
      doc,
      file_depth: self.file_depth,
      import_offsets: self.import_offsets.clone(),
      name,
      namepath: self.module_namepath.join(name),
      parameters: positional.into_iter().chain(variadic).collect(),
      priors,
      private,
      quiet,
    })
  }

  /// Parse a recipe parameter
  fn parse_parameter(&mut self, kind: ParameterKind) -> CompileResult<'src, Parameter<'src>> {
    let export = self.accepted(Dollar)?;

    let name = self.parse_name()?;

    let default = if self.accepted(Equals)? {
      Some(self.parse_value()?)
    } else {
      None
    };

    Ok(Parameter {
      default,
      export,
      kind,
      name,
    })
  }

  /// Parse the body of a recipe
  fn parse_body(&mut self) -> CompileResult<'src, Vec<Line<'src>>> {
    let mut lines = Vec::new();

    if self.accepted(Indent)? {
      while !self.accepted(Dedent)? {
        let mut fragments = Vec::new();
        let number = self
          .tokens
          .get(self.next_token)
          .map(|token| token.line)
          .unwrap_or_default();

        if !self.accepted(Eol)? {
          while !(self.accepted(Eol)? || self.next_is(Dedent)) {
            if let Some(token) = self.accept(Text)? {
              fragments.push(Fragment::Text { token });
            } else if self.accepted(InterpolationStart)? {
              fragments.push(Fragment::Interpolation {
                expression: self.parse_expression()?,
              });
              self.expect(InterpolationEnd)?;
            } else {
              return Err(self.unexpected_token()?);
            }
          }
        };

        lines.push(Line { fragments, number });
      }
    }

    while lines.last().map_or(false, Line::is_empty) {
      lines.pop();
    }

    Ok(lines)
  }

  /// Parse a boolean setting value
  fn parse_set_bool(&mut self) -> CompileResult<'src, bool> {
    if !self.accepted(ColonEquals)? {
      return Ok(true);
    }

    let identifier = self.expect(Identifier)?;

    let value = if Keyword::True == identifier.lexeme() {
      true
    } else if Keyword::False == identifier.lexeme() {
      false
    } else {
      return Err(identifier.error(CompileErrorKind::ExpectedKeyword {
        expected: vec![Keyword::True, Keyword::False],
        found: identifier,
      }));
    };

    Ok(value)
  }

  /// Parse a setting
  fn parse_set(&mut self) -> CompileResult<'src, Set<'src>> {
    self.presume_keyword(Keyword::Set)?;
    let name = Name::from_identifier(self.presume(Identifier)?);
    let lexeme = name.lexeme();
    let Some(keyword) = Keyword::from_lexeme(lexeme) else {
      return Err(name.error(CompileErrorKind::UnknownSetting {
        setting: name.lexeme(),
      }));
    };

    let set_bool = match keyword {
      Keyword::AllowDuplicateRecipes => {
        Some(Setting::AllowDuplicateRecipes(self.parse_set_bool()?))
      }
      Keyword::AllowDuplicateVariables => {
        Some(Setting::AllowDuplicateVariables(self.parse_set_bool()?))
      }
      Keyword::DotenvLoad => Some(Setting::DotenvLoad(self.parse_set_bool()?)),
      Keyword::DotenvRequired => Some(Setting::DotenvRequired(self.parse_set_bool()?)),
      Keyword::Export => Some(Setting::Export(self.parse_set_bool()?)),
      Keyword::Fallback => Some(Setting::Fallback(self.parse_set_bool()?)),
      Keyword::IgnoreComments => Some(Setting::IgnoreComments(self.parse_set_bool()?)),
      Keyword::PositionalArguments => Some(Setting::PositionalArguments(self.parse_set_bool()?)),
      Keyword::Quiet => Some(Setting::Quiet(self.parse_set_bool()?)),
      Keyword::Unstable => Some(Setting::Unstable(self.parse_set_bool()?)),
      Keyword::WindowsPowershell => Some(Setting::WindowsPowerShell(self.parse_set_bool()?)),
      _ => None,
    };

    if let Some(value) = set_bool {
      return Ok(Set { name, value });
    }

    self.expect(ColonEquals)?;

    let set_value = match keyword {
      Keyword::DotenvFilename => Some(Setting::DotenvFilename(self.parse_string_literal()?)),
      Keyword::DotenvPath => Some(Setting::DotenvPath(self.parse_string_literal()?)),
      Keyword::ScriptInterpreter => Some(Setting::ScriptInterpreter(self.parse_interpreter()?)),
      Keyword::Shell => Some(Setting::Shell(self.parse_interpreter()?)),
      Keyword::Tempdir => Some(Setting::Tempdir(self.parse_string_literal()?)),
      Keyword::WindowsShell => Some(Setting::WindowsShell(self.parse_interpreter()?)),
      Keyword::WorkingDirectory => Some(Setting::WorkingDirectory(self.parse_string_literal()?)),
      _ => None,
    };

    if let Some(value) = set_value {
      return Ok(Set { name, value });
    }

    Err(name.error(CompileErrorKind::UnknownSetting {
      setting: name.lexeme(),
    }))
  }

  /// Parse interpreter setting value, i.e., `['sh', '-eu']`
  fn parse_interpreter(&mut self) -> CompileResult<'src, Interpreter<'src>> {
    self.expect(BracketL)?;

    let command = self.parse_string_literal()?;

    let mut arguments = Vec::new();

    if self.accepted(Comma)? {
      while !self.next_is(BracketR) {
        arguments.push(self.parse_string_literal()?);

        if !self.accepted(Comma)? {
          break;
        }
      }
    }

    self.expect(BracketR)?;

    Ok(Interpreter { arguments, command })
  }

  /// Item attributes, i.e., `[macos]` or `[confirm: "warning!"]`
  fn parse_attributes(&mut self) -> CompileResult<'src, Option<(Token<'src>, AttributeSet<'src>)>> {
    let mut attributes = BTreeMap::new();
    let mut discriminants = BTreeMap::new();

    let mut token = None;

    while let Some(bracket) = self.accept(BracketL)? {
      token.get_or_insert(bracket);

      loop {
        let name = self.parse_name()?;

        let mut arguments = Vec::new();

        if self.accepted(Colon)? {
          arguments.push(self.parse_string_literal()?);
        } else if self.accepted(ParenL)? {
          loop {
            arguments.push(self.parse_string_literal()?);

            if !self.accepted(Comma)? {
              break;
            }
          }
          self.expect(ParenR)?;
        }

        let attribute = Attribute::new(name, arguments)?;

        let first = attributes.get(&attribute).or_else(|| {
          if attribute.repeatable() {
            None
          } else {
            discriminants.get(&attribute.discriminant())
          }
        });

        if let Some(&first) = first {
          return Err(name.error(CompileErrorKind::DuplicateAttribute {
            attribute: name.lexeme(),
            first,
          }));
        }

        discriminants.insert(attribute.discriminant(), name.line);

        attributes.insert(attribute, name.line);

        if !self.accepted(Comma)? {
          break;
        }
      }
      self.expect(BracketR)?;
      self.expect_eol()?;
    }

    if attributes.is_empty() {
      Ok(None)
    } else {
      Ok(Some((token.unwrap(), attributes.into_keys().collect())))
    }
  }
}

#[cfg(test)]
mod tests {
  use super::*;

  use pretty_assertions::assert_eq;
  use CompileErrorKind::*;

  macro_rules! test {
    {
      name: $name:ident,
      text: $text:expr,
      tree: $tree:tt,
    } => {
      #[test]
      fn $name() {
        let text: String = $text.into();
        let want = tree!($tree);
        test(&text, want);
      }
    }
  }

  fn test(text: &str, want: Tree) {
    let unindented = unindent(text);
    let tokens = Lexer::test_lex(&unindented).expect("lexing failed");
    let justfile = Parser::parse(0, &[], &Namepath::default(), &tokens, &PathBuf::new())
      .expect("parsing failed");
    let have = justfile.tree();
    if have != want {
      println!("parsed text: {unindented}");
      println!("expected:    {want}");
      println!("but got:     {have}");
      println!("tokens:      {tokens:?}");
      panic!();
    }
  }

  macro_rules! error {
    (
      name:   $name:ident,
      input:  $input:expr,
      offset: $offset:expr,
      line:   $line:expr,
      column: $column:expr,
      width:  $width:expr,
      kind:   $kind:expr,
    ) => {
      #[test]
      fn $name() {
        error($input, $offset, $line, $column, $width, $kind);
      }
    };
  }

  fn error(
    src: &str,
    offset: usize,
    line: usize,
    column: usize,
    length: usize,
    kind: CompileErrorKind,
  ) {
    let tokens = Lexer::test_lex(src).expect("Lexing failed in parse test...");

    match Parser::parse(0, &[], &Namepath::default(), &tokens, &PathBuf::new()) {
      Ok(_) => panic!("Parsing unexpectedly succeeded"),
      Err(have) => {
        let want = CompileError {
          token: Token {
            kind: have.token.kind,
            src,
            offset,
            line,
            column,
            length,
            path: "justfile".as_ref(),
          },
          kind: kind.into(),
        };
        assert_eq!(have, want);
      }
    }
  }

  test! {
    name: empty,
    text: "",
    tree: (justfile),
  }

  test! {
    name: empty_multiline,
    text: "





    ",
    tree: (justfile),
  }

  test! {
    name: whitespace,
    text: " ",
    tree: (justfile),
  }

  test! {
    name: alias_single,
    text: "alias t := test",
    tree: (justfile (alias t test)),
  }

  test! {
    name: alias_with_attribute,
    text: "[private]\nalias t := test",
    tree: (justfile (alias t test)),
  }

  test! {
    name: single_argument_attribute_shorthand,
    text: "[group: 'some-group']\nalias t := test",
    tree: (justfile (alias t test)),
  }

  test! {
    name: single_argument_attribute_shorthand_multiple_same_line,
    text: "[group: 'some-group', group: 'some-other-group']\nalias t := test",
    tree: (justfile (alias t test)),
  }

  test! {
    name: aliases_multiple,
    text: "alias t := test\nalias b := build",
    tree: (
      justfile
      (alias t test)
      (alias b build)
    ),
  }

  test! {
    name: alias_equals,
    text: "alias t := test",
    tree: (justfile
      (alias t test)
    ),
  }

  test! {
      name: recipe_named_alias,
      text: r"
      [private]
      alias:
        echo 'echoing alias'
          ",
    tree: (justfile
      (recipe alias (body ("echo 'echoing alias'")))
    ),
  }

  test! {
    name: export,
    text: r#"export x := "hello""#,
    tree: (justfile (assignment #export x "hello")),
  }

  test! {
    name: private_export,
    text: "
      [private]
      export x := 'hello'
    ",
    tree: (justfile (assignment #export x "hello")),
  }

  test! {
    name: export_equals,
    text: r#"export x := "hello""#,
    tree: (justfile
      (assignment #export x "hello")
    ),
  }

  test! {
    name: assignment,
    text: r#"x := "hello""#,
    tree: (justfile (assignment x "hello")),
  }

  test! {
    name: private_assignment,
    text: "
      [private]
      x := 'hello'
      ",
    tree: (justfile (assignment x "hello")),
  }

  test! {
    name: assignment_equals,
    text: r#"x := "hello""#,
    tree: (justfile
      (assignment x "hello")
    ),
  }

  test! {
    name: backtick,
    text: "x := `hello`",
    tree: (justfile (assignment x (backtick "hello"))),
  }

  test! {
    name: variable,
    text: "x := y",
    tree: (justfile (assignment x y)),
  }

  test! {
    name: group,
    text: "x := (y)",
    tree: (justfile (assignment x (y))),
  }

  test! {
    name: addition_single,
    text: "x := a + b",
    tree: (justfile (assignment x (+ a b))),
  }

  test! {
    name: addition_chained,
    text: "x := a + b + c",
    tree: (justfile (assignment x (+ a (+ b c)))),
  }

  test! {
    name: call_one_arg,
    text: "x := env_var(y)",
    tree: (justfile (assignment x (call env_var y))),
  }

  test! {
    name: call_multiple_args,
    text: "x := env_var_or_default(y, z)",
    tree: (justfile (assignment x (call env_var_or_default y z))),
  }

  test! {
    name: call_trailing_comma,
    text: "x := env_var(y,)",
    tree: (justfile (assignment x (call env_var y))),
  }

  test! {
    name: recipe,
    text: "foo:",
    tree: (justfile (recipe foo)),
  }

  test! {
    name: recipe_multiple,
    text: "
      foo:
      bar:
      baz:
    ",
    tree: (justfile (recipe foo) (recipe bar) (recipe baz)),
  }

  test! {
    name: recipe_quiet,
    text: "@foo:",
    tree: (justfile (recipe #quiet foo)),
  }

  test! {
    name: recipe_parameter_single,
    text: "foo bar:",
    tree: (justfile (recipe foo (params (bar)))),
  }

  test! {
    name: recipe_parameter_multiple,
    text: "foo bar baz:",
    tree: (justfile (recipe foo (params (bar) (baz)))),
  }

  test! {
    name: recipe_default_single,
    text: r#"foo bar="baz":"#,
    tree: (justfile (recipe foo (params (bar "baz")))),
  }

  test! {
    name: recipe_default_multiple,
    text: r#"foo bar="baz" bob="biz":"#,
    tree: (justfile (recipe foo (params (bar "baz") (bob "biz")))),
  }

  test! {
    name: recipe_plus_variadic,
    text: r"foo +bar:",
    tree: (justfile (recipe foo (params +(bar)))),
  }

  test! {
    name: recipe_star_variadic,
    text: r"foo *bar:",
    tree: (justfile (recipe foo (params *(bar)))),
  }

  test! {
    name: recipe_variadic_string_default,
    text: r#"foo +bar="baz":"#,
    tree: (justfile (recipe foo (params +(bar "baz")))),
  }

  test! {
    name: recipe_variadic_variable_default,
    text: r"foo +bar=baz:",
    tree: (justfile (recipe foo (params +(bar baz)))),
  }

  test! {
    name: recipe_variadic_addition_group_default,
    text: r"foo +bar=(baz + bob):",
    tree: (justfile (recipe foo (params +(bar ((+ baz bob)))))),
  }

  test! {
    name: recipe_dependency_single,
    text: "foo: bar",
    tree: (justfile (recipe foo (deps bar))),
  }

  test! {
    name: recipe_dependency_multiple,
    text: "foo: bar baz",
    tree: (justfile (recipe foo (deps bar baz))),
  }

  test! {
    name: recipe_dependency_parenthesis,
    text: "foo: (bar)",
    tree: (justfile (recipe foo (deps bar))),
  }

  test! {
    name: recipe_dependency_argument_string,
    text: "foo: (bar 'baz')",
    tree: (justfile (recipe foo (deps (bar "baz")))),
  }

  test! {
    name: recipe_dependency_argument_identifier,
    text: "foo: (bar baz)",
    tree: (justfile (recipe foo (deps (bar baz)))),
  }

  test! {
    name: recipe_dependency_argument_concatenation,
    text: "foo: (bar 'a' + 'b' 'c' + 'd')",
    tree: (justfile (recipe foo (deps (bar (+ 'a' 'b') (+ 'c' 'd'))))),
  }

  test! {
    name: recipe_subsequent,
    text: "foo: && bar",
    tree: (justfile (recipe foo (sups bar))),
  }

  test! {
    name: recipe_line_single,
    text: "foo:\n bar",
    tree: (justfile (recipe foo (body ("bar")))),
  }

  test! {
    name: recipe_line_multiple,
    text: "foo:\n bar\n baz\n {{\"bob\"}}biz",
    tree: (justfile (recipe foo (body ("bar") ("baz") (("bob") "biz")))),
  }

  test! {
    name: recipe_line_interpolation,
    text: "foo:\n bar{{\"bob\"}}biz",
    tree: (justfile (recipe foo (body ("bar" ("bob") "biz")))),
  }

  test! {
    name: comment,
    text: "# foo",
    tree: (justfile (comment "# foo")),
  }

  test! {
    name: comment_before_alias,
    text: "# foo\nalias x := y",
    tree: (justfile (comment "# foo") (alias x y)),
  }

  test! {
    name: comment_after_alias,
    text: "alias x := y # foo",
    tree: (justfile (alias x y)),
  }

  test! {
    name: comment_assignment,
    text: "x := y # foo",
    tree: (justfile (assignment x y)),
  }

  test! {
    name: comment_export,
    text: "export x := y # foo",
    tree: (justfile (assignment #export x y)),
  }

  test! {
    name: comment_recipe,
    text: "foo: # bar",
    tree: (justfile (recipe foo)),
  }

  test! {
    name: comment_recipe_dependencies,
    text: "foo: bar # baz",
    tree: (justfile (recipe foo (deps bar))),
  }

  test! {
    name: doc_comment_single,
    text: "
      # foo
      bar:
    ",
    tree: (justfile (recipe "foo" bar)),
  }

  test! {
    name: doc_comment_recipe_clear,
    text: "
      # foo
      bar:
      baz:
    ",
    tree: (justfile (recipe "foo" bar) (recipe baz)),
  }

  test! {
    name: doc_comment_middle,
    text: "
      bar:
      # foo
      baz:
    ",
    tree: (justfile (recipe bar) (recipe "foo" baz)),
  }

  test! {
    name: doc_comment_assignment_clear,
    text: "
      # foo
      x := y
      bar:
    ",
    tree: (justfile (comment "# foo") (assignment x y) (recipe bar)),
  }

  test! {
    name: doc_comment_empty_line_clear,
    text: "
      # foo

      bar:
    ",
    tree: (justfile (comment "# foo") (recipe bar)),
  }

  test! {
    name: string_escape_tab,
    text: r#"x := "foo\tbar""#,
    tree: (justfile (assignment x "foo\tbar")),
  }

  test! {
    name: string_escape_newline,
    text: r#"x := "foo\nbar""#,
    tree: (justfile (assignment x "foo\nbar")),
  }

  test! {
    name: string_escape_suppress_newline,
    text: r#"
      x := "foo\
      bar"
    "#,
    tree: (justfile (assignment x "foobar")),
  }

  test! {
    name: string_escape_carriage_return,
    text: r#"x := "foo\rbar""#,
    tree: (justfile (assignment x "foo\rbar")),
  }

  test! {
    name: string_escape_slash,
    text: r#"x := "foo\\bar""#,
    tree: (justfile (assignment x "foo\\bar")),
  }

  test! {
    name: string_escape_quote,
    text: r#"x := "foo\"bar""#,
    tree: (justfile (assignment x "foo\"bar")),
  }

  test! {
    name: indented_string_raw_with_dedent,
    text: "
      x := '''
        foo\\t
        bar\\n
      '''
    ",
    tree: (justfile (assignment x "foo\\t\nbar\\n\n")),
  }

  test! {
    name: indented_string_raw_no_dedent,
    text: "
      x := '''
      foo\\t
        bar\\n
      '''
    ",
    tree: (justfile (assignment x "foo\\t\n  bar\\n\n")),
  }

  test! {
    name: indented_string_cooked,
    text: r#"
      x := """
        \tfoo\t
        \tbar\n
      """
    "#,
    tree: (justfile (assignment x "\tfoo\t\n\tbar\n\n")),
  }

  test! {
    name: indented_string_cooked_no_dedent,
    text: r#"
      x := """
      \tfoo\t
        \tbar\n
      """
    "#,
    tree: (justfile (assignment x "\tfoo\t\n  \tbar\n\n")),
  }

  test! {
    name: indented_backtick,
    text: r"
      x := ```
        \tfoo\t
        \tbar\n
      ```
    ",
    tree: (justfile (assignment x (backtick "\\tfoo\\t\n\\tbar\\n\n"))),
  }

  test! {
    name: indented_backtick_no_dedent,
    text: r"
      x := ```
      \tfoo\t
        \tbar\n
      ```
    ",
    tree: (justfile (assignment x (backtick "\\tfoo\\t\n  \\tbar\\n\n"))),
  }

  test! {
    name: recipe_variadic_with_default_after_default,
    text: r"
      f a=b +c=d:
    ",
    tree: (justfile (recipe f (params (a b) +(c d)))),
  }

  test! {
    name: parameter_default_concatenation_variable,
    text: r#"
      x := "10"

      f y=(`echo hello` + x) +z="foo":
    "#,
    tree: (justfile
      (assignment x "10")
      (recipe f (params (y ((+ (backtick "echo hello") x))) +(z "foo")))
    ),
  }

  test! {
    name: parameter_default_multiple,
    text: r#"
      x := "10"
      f y=(`echo hello` + x) +z=("foo" + "bar"):
    "#,
    tree: (justfile
      (assignment x "10")
      (recipe f (params (y ((+ (backtick "echo hello") x))) +(z ((+ "foo" "bar")))))
    ),
  }

  test! {
    name: parse_raw_string_default,
    text: r"

      foo a='b\t':


    ",
    tree: (justfile (recipe foo (params (a "b\\t")))),
  }

  test! {
    name: parse_alias_after_target,
    text: r"
      foo:
        echo a
      alias f := foo
    ",
    tree: (justfile
      (recipe foo (body ("echo a")))
      (alias f foo)
    ),
  }

  test! {
    name: parse_alias_before_target,
    text: "
      alias f := foo
      foo:
        echo a
      ",
    tree: (justfile
      (alias f foo)
      (recipe foo (body ("echo a")))
    ),
  }

  test! {
    name: parse_alias_with_comment,
    text: "
      alias f := foo #comment
      foo:
        echo a
    ",
    tree: (justfile
      (alias f foo)
      (recipe foo (body ("echo a")))
    ),
  }

  test! {
    name: parse_assignment_with_comment,
    text: "
      f := foo #comment
      foo:
        echo a
    ",
    tree: (justfile
      (assignment f foo)
      (recipe foo (body ("echo a")))
    ),
  }

  test! {
    name: parse_complex,
    text: "
      x:
      y:
      z:
      foo := \"xx\"
      bar := foo
      goodbye := \"y\"
      hello a b    c   : x y    z #hello
        #! blah
        #blarg
        {{ foo + bar}}abc{{ goodbye\t  + \"x\" }}xyz
        1
        2
        3
    ",
    tree: (justfile
      (recipe x)
      (recipe y)
      (recipe z)
      (assignment foo "xx")
      (assignment bar foo)
      (assignment goodbye "y")
      (recipe hello
        (params (a) (b) (c))
        (deps x y z)
        (body
          ("#! blah")
          ("#blarg")
          (((+ foo bar)) "abc" ((+ goodbye "x")) "xyz")
          ("1")
          ("2")
          ("3")
        )
      )
    ),
  }

  test! {
    name: parse_shebang,
    text: "
      practicum := 'hello'
      install:
      \t#!/bin/sh
      \tif [[ -f {{practicum}} ]]; then
      \t\treturn
      \tfi
      ",
    tree: (justfile
      (assignment practicum "hello")
      (recipe install
        (body
         ("#!/bin/sh")
         ("if [[ -f " (practicum) " ]]; then")
         ("\treturn")
         ("fi")
        )
      )
    ),
  }

  test! {
    name: parse_simple_shebang,
    text: "a:\n #!\n  print(1)",
    tree: (justfile
      (recipe a (body ("#!") (" print(1)")))
    ),
  }

  test! {
    name: parse_assignments,
    text: r#"
      a := "0"
      c := a + b + a + b
      b := "1"
    "#,
    tree: (justfile
      (assignment a "0")
      (assignment c (+ a (+ b (+ a b))))
      (assignment b "1")
    ),
  }

  test! {
    name: parse_assignment_backticks,
    text: "
      a := `echo hello`
      c := a + b + a + b
      b := `echo goodbye`
    ",
    tree: (justfile
      (assignment a (backtick "echo hello"))
      (assignment c (+ a (+ b (+ a b))))
      (assignment b (backtick "echo goodbye"))
    ),
  }

  test! {
    name: parse_interpolation_backticks,
    text: r#"
      a:
        echo {{  `echo hello` + "blarg"   }} {{   `echo bob`   }}
    "#,
    tree: (justfile
      (recipe a
        (body ("echo " ((+ (backtick "echo hello") "blarg")) " " ((backtick "echo bob"))))
      )
    ),
  }

  test! {
    name: eof_test,
    text: "x:\ny:\nz:\na b c: x y z",
    tree: (justfile
      (recipe x)
      (recipe y)
      (recipe z)
      (recipe a (params (b) (c)) (deps x y z))
    ),
  }

  test! {
    name: string_quote_escape,
    text: r#"a := "hello\"""#,
    tree: (justfile
      (assignment a "hello\"")
    ),
  }

  test! {
    name: string_escapes,
    text: r#"a := "\n\t\r\"\\""#,
    tree: (justfile (assignment a "\n\t\r\"\\")),
  }

  test! {
    name: parameters,
    text: "
      a b c:
        {{b}} {{c}}
    ",
    tree: (justfile (recipe a (params (b) (c)) (body ((b) " " (c))))),
  }

  test! {
    name: unary_functions,
    text: "
      x := arch()

      a:
        {{os()}} {{os_family()}}
    ",
    tree: (justfile
      (assignment x (call arch))
      (recipe a (body (((call os)) " " ((call os_family)))))
    ),
  }

  test! {
    name: env_functions,
    text: r#"
      x := env_var('foo',)

      a:
        {{env_var_or_default('foo' + 'bar', 'baz',)}} {{env_var(env_var("baz"))}}
    "#,
    tree: (justfile
      (assignment x (call env_var "foo"))
      (recipe a
        (body
          (
            ((call env_var_or_default (+ "foo" "bar") "baz"))
            " "
            ((call env_var (call env_var "baz")))
          )
        )
      )
    ),
  }

  test! {
    name: parameter_default_string,
    text: r#"
      f x="abc":
    "#,
    tree: (justfile (recipe f (params (x "abc")))),
  }

  test! {
    name: parameter_default_raw_string,
    text: r"
      f x='abc':
    ",
    tree: (justfile (recipe f (params (x "abc")))),
  }

  test! {
    name: parameter_default_backtick,
    text: "
      f x=`echo hello`:
    ",
    tree: (justfile
      (recipe f (params (x (backtick "echo hello"))))
    ),
  }

  test! {
    name: parameter_default_concatenation_string,
    text: r#"
      f x=(`echo hello` + "foo"):
    "#,
    tree: (justfile (recipe f (params (x ((+ (backtick "echo hello") "foo")))))),
  }

  test! {
    name: concatenation_in_group,
    text: "x := ('0' + '1')",
    tree: (justfile (assignment x ((+ "0" "1")))),
  }

  test! {
    name: string_in_group,
    text: "x := ('0'   )",
    tree: (justfile (assignment x ("0"))),
  }

  test! {
    name: escaped_dos_newlines,
    text: "
      @spam:\r
      \t{ \\\r
      \t\tfiglet test; \\\r
      \t\tcargo build --color always 2>&1; \\\r
      \t\tcargo test  --color always -- --color always 2>&1; \\\r
      \t} | less\r
    ",
    tree: (justfile
      (recipe #quiet spam
        (body
         ("{ \\")
         ("\tfiglet test; \\")
         ("\tcargo build --color always 2>&1; \\")
         ("\tcargo test  --color always -- --color always 2>&1; \\")
         ("} | less")
        )
      )
    ),
  }

  test! {
    name: empty_body,
    text: "a:",
    tree: (justfile (recipe a)),
  }

  test! {
    name: single_line_body,
    text: "a:\n foo",
    tree: (justfile (recipe a (body ("foo")))),
  }

  test! {
    name: trimmed_body,
    text: "a:\n foo\n \n \n \nb:\n  ",
    tree: (justfile (recipe a (body ("foo"))) (recipe b)),
  }

  test! {
    name: set_export_implicit,
    text: "set export",
    tree: (justfile (set export true)),
  }

  test! {
    name: set_export_true,
    text: "set export := true",
    tree: (justfile (set export true)),
  }

  test! {
    name: set_export_false,
    text: "set export := false",
    tree: (justfile (set export false)),
  }

  test! {
    name: set_dotenv_load_implicit,
    text: "set dotenv-load",
    tree: (justfile (set dotenv_load true)),
  }

  test! {
    name: set_allow_duplicate_recipes_implicit,
    text: "set allow-duplicate-recipes",
    tree: (justfile (set allow_duplicate_recipes true)),
  }

  test! {
    name: set_allow_duplicate_variables_implicit,
    text: "set allow-duplicate-variables",
    tree: (justfile (set allow_duplicate_variables true)),
  }

  test! {
    name: set_dotenv_load_true,
    text: "set dotenv-load := true",
    tree: (justfile (set dotenv_load true)),
  }

  test! {
    name: set_dotenv_load_false,
    text: "set dotenv-load := false",
    tree: (justfile (set dotenv_load false)),
  }

  test! {
    name: set_positional_arguments_implicit,
    text: "set positional-arguments",
    tree: (justfile (set positional_arguments true)),
  }

  test! {
    name: set_positional_arguments_true,
    text: "set positional-arguments := true",
    tree: (justfile (set positional_arguments true)),
  }

  test! {
    name: set_quiet_implicit,
    text: "set quiet",
    tree: (justfile (set quiet true)),
  }

  test! {
    name: set_quiet_true,
    text: "set quiet := true",
    tree: (justfile (set quiet true)),
  }

  test! {
    name: set_quiet_false,
    text: "set quiet := false",
    tree: (justfile (set quiet false)),
  }

  test! {
    name: set_positional_arguments_false,
    text: "set positional-arguments := false",
    tree: (justfile (set positional_arguments false)),
  }

  test! {
    name: set_shell_no_arguments,
    text: "set shell := ['tclsh']",
    tree: (justfile (set shell "tclsh")),
  }

  test! {
    name: set_shell_no_arguments_cooked,
    text: "set shell := [\"tclsh\"]",
    tree: (justfile (set shell "tclsh")),
  }

  test! {
    name: set_shell_no_arguments_trailing_comma,
    text: "set shell := ['tclsh',]",
    tree: (justfile (set shell "tclsh")),
  }

  test! {
    name: set_shell_with_one_argument,
    text: "set shell := ['bash', '-cu']",
    tree: (justfile (set shell "bash" "-cu")),
  }

  test! {
    name: set_shell_with_one_argument_trailing_comma,
    text: "set shell := ['bash', '-cu',]",
    tree: (justfile (set shell "bash" "-cu")),
  }

  test! {
    name: set_shell_with_two_arguments,
    text: "set shell := ['bash', '-cu', '-l']",
    tree: (justfile (set shell "bash" "-cu" "-l")),
  }

  test! {
    name: set_windows_powershell_implicit,
    text: "set windows-powershell",
    tree: (justfile (set windows_powershell true)),
  }

  test! {
    name: set_windows_powershell_true,
    text: "set windows-powershell := true",
    tree: (justfile (set windows_powershell true)),
  }

  test! {
    name: set_windows_powershell_false,
    text: "set windows-powershell := false",
    tree: (justfile (set windows_powershell false)),
  }

  test! {
    name: set_working_directory,
    text: "set working-directory := 'foo'",
    tree: (justfile (set working_directory "foo")),
  }

  test! {
    name: conditional,
    text: "a := if b == c { d } else { e }",
    tree: (justfile (assignment a (if b == c d e))),
  }

  test! {
    name: conditional_inverted,
    text: "a := if b != c { d } else { e }",
    tree: (justfile (assignment a (if b != c d e))),
  }

  test! {
    name: conditional_concatenations,
    text: "a := if b0 + b1 == c0 + c1 { d0 + d1 } else { e0 + e1 }",
    tree: (justfile (assignment a (if (+ b0 b1) == (+ c0 c1) (+ d0 d1) (+ e0 e1)))),
  }

  test! {
    name: conditional_nested_lhs,
    text: "a := if if b == c { d } else { e } == c { d } else { e }",
    tree: (justfile (assignment a (if (if b == c d e) == c d e))),
  }

  test! {
    name: conditional_nested_rhs,
    text: "a := if c == if b == c { d } else { e } { d } else { e }",
    tree: (justfile (assignment a (if c == (if b == c d e) d e))),
  }

  test! {
    name: conditional_nested_then,
    text: "a := if b == c { if b == c { d } else { e } } else { e }",
    tree: (justfile (assignment a (if b == c (if b == c d e) e))),
  }

  test! {
    name: conditional_nested_otherwise,
    text: "a := if b == c { d } else { if b == c { d } else { e } }",
    tree: (justfile (assignment a (if b == c d (if b == c d e)))),
  }

  test! {
    name: import,
    text: "import \"some/file/path.txt\"     \n",
    tree: (justfile (import "some/file/path.txt")),
  }

  test! {
    name: optional_import,
    text: "import? \"some/file/path.txt\"     \n",
    tree: (justfile (import ? "some/file/path.txt")),
  }

  test! {
    name: module_with,
    text: "mod foo",
    tree: (justfile (mod foo )),
  }

  test! {
    name: optional_module,
    text: "mod? foo",
    tree: (justfile (mod ? foo)),
  }

  test! {
    name: module_with_path,
    text: "mod foo \"some/file/path.txt\"     \n",
    tree: (justfile (mod foo "some/file/path.txt")),
  }

  test! {
    name: optional_module_with_path,
    text: "mod? foo \"some/file/path.txt\"     \n",
    tree: (justfile (mod ? foo "some/file/path.txt")),
  }

  test! {
    name: assert,
    text: "a := assert(foo == \"bar\", \"error\")",
    tree: (justfile (assignment a (assert foo == "bar" "error"))),
  }

  test! {
    name: assert_conditional_condition,
    text: "foo := assert(if a != b { c } else { d } == \"abc\", \"error\")",
    tree: (justfile (assignment foo (assert (if a != b c d) == "abc" "error"))),
  }

  error! {
    name:   alias_syntax_multiple_rhs,
    input:  "alias foo := bar baz",
    offset: 17,
    line:   0,
    column: 17,
    width:  3,
    kind:   UnexpectedToken { expected: vec![Comment, Eof, Eol], found: Identifier },
  }

  error! {
    name:   alias_syntax_no_rhs,
    input:  "alias foo := \n",
    offset: 13,
    line:   0,
    column: 13,
    width:  1,
    kind:   UnexpectedToken {expected: vec![Identifier], found:Eol},
  }

  error! {
    name:   missing_colon,
    input:  "a b c\nd e f",
    offset:  5,
    line:   0,
    column: 5,
    width:  1,
    kind:   UnexpectedToken{
      expected: vec![Asterisk, Colon, Dollar, Equals, Identifier, Plus],
      found:    Eol
    },
  }

  error! {
    name:   missing_default_eol,
    input:  "hello arg=\n",
    offset:  10,
    line:   0,
    column: 10,
    width:  1,
    kind:   UnexpectedToken {
      expected: vec![
        Backtick,
        Identifier,
        ParenL,
        StringToken,
      ],
      found: Eol
    },
  }

  error! {
    name:   missing_default_eof,
    input:  "hello arg=",
    offset:  10,
    line:   0,
    column: 10,
    width:  0,
    kind:   UnexpectedToken {
      expected: vec![
        Backtick,
        Identifier,
        ParenL,
        StringToken,
      ],
      found: Eof,
    },
  }

  error! {
    name:   missing_eol,
    input:  "a b c: z =",
    offset:  9,
    line:    0,
    column:  9,
    width:   1,
    kind:    UnexpectedToken{
      expected: vec![AmpersandAmpersand, Comment, Eof, Eol, Identifier, ParenL],
      found: Equals
    },
  }

  error! {
    name:   unexpected_brace,
    input:  "{{",
    offset:  0,
    line:   0,
    column: 0,
    width:  1,
    kind: UnexpectedToken {
      expected: vec![At, BracketL, Comment, Eof, Eol, Identifier],
      found: BraceL,
    },
  }

  error! {
    name:   unclosed_parenthesis_in_expression,
    input:  "x := foo(",
    offset: 9,
    line:   0,
    column: 9,
    width:  0,
    kind: UnexpectedToken{
      expected: vec![
        Backtick,
        Identifier,
        ParenL,
        ParenR,
        Slash,
        StringToken,
      ],
      found: Eof,
    },
  }

  error! {
    name:   unclosed_parenthesis_in_interpolation,
    input:  "a:\n echo {{foo(}}",
    offset:  15,
    line:   1,
    column: 12,
    width:  2,
    kind:   UnexpectedToken{
      expected: vec![
        Backtick,
        Identifier,
        ParenL,
        ParenR,
        Slash,
        StringToken,
      ],
      found: InterpolationEnd,
    },
  }

  error! {
    name:   plus_following_parameter,
    input:  "a b c+:",
    offset: 6,
    line:   0,
    column: 6,
    width:  1,
    kind:   UnexpectedToken{expected: vec![Dollar, Identifier], found: Colon},
  }

  error! {
    name:   invalid_escape_sequence,
    input:  r#"foo := "\b""#,
    offset: 7,
    line:   0,
    column: 7,
    width:  4,
    kind:   InvalidEscapeSequence{character: 'b'},
  }

  error! {
    name:   bad_export,
    input:  "export a",
    offset:  8,
    line:   0,
    column: 8,
    width:  0,
    kind:   UnexpectedToken {
      expected: vec![Asterisk, Colon, Dollar, Equals, Identifier, Plus],
      found:    Eof
    },
  }

  error! {
    name:   parameter_follows_variadic_parameter,
    input:  "foo +a b:",
    offset: 7,
    line:   0,
    column: 7,
    width:  1,
    kind:   ParameterFollowsVariadicParameter{parameter: "b"},
  }

  error! {
    name:   parameter_after_variadic,
    input:  "foo +a bbb:",
    offset: 7,
    line:   0,
    column: 7,
    width:  3,
    kind:   ParameterFollowsVariadicParameter{parameter: "bbb"},
  }

  error! {
    name:   concatenation_in_default,
    input:  "foo a=c+d e:",
    offset: 10,
    line:   0,
    column: 10,
    width:  1,
    kind:   ParameterFollowsVariadicParameter{parameter: "e"},
  }

  error! {
    name:   set_shell_empty,
    input:  "set shell := []",
    offset: 14,
    line:   0,
    column: 14,
    width:  1,
    kind:   UnexpectedToken {
      expected: vec![
        Identifier,
        StringToken,
      ],
      found: BracketR,
    },
  }

  error! {
    name:   set_shell_non_literal_first,
    input:  "set shell := ['bar' + 'baz']",
    offset: 20,
    line:   0,
    column: 20,
    width:  1,
    kind:   UnexpectedToken {
      expected: vec![BracketR, Comma],
      found: Plus,
    },
  }

  error! {
    name:   set_shell_non_literal_second,
    input:  "set shell := ['biz', 'bar' + 'baz']",
    offset: 27,
    line:   0,
    column: 27,
    width:  1,
    kind:   UnexpectedToken {
      expected: vec![BracketR, Comma],
      found: Plus,
    },
  }

  error! {
    name:   set_shell_bad_comma,
    input:  "set shell := ['bash',",
    offset: 21,
    line:   0,
    column: 21,
    width:  0,
    kind:   UnexpectedToken {
      expected: vec![
        BracketR,
        Identifier,
        StringToken,
      ],
      found: Eof,
    },
  }

  error! {
    name:   set_shell_bad,
    input:  "set shell := ['bash'",
    offset: 20,
    line:   0,
    column: 20,
    width:  0,
    kind:   UnexpectedToken {
      expected: vec![BracketR, Comma],
      found: Eof,
    },
  }

  error! {
    name:   empty_attribute,
    input:  "[]\nsome_recipe:\n @exit 3",
    offset: 1,
    line:   0,
    column: 1,
    width:  1,
    kind:   UnexpectedToken {
      expected: vec![Identifier],
      found: BracketR,
    },
  }

  error! {
    name:   unknown_attribute,
    input:  "[unknown]\nsome_recipe:\n @exit 3",
    offset: 1,
    line:   0,
    column: 1,
    width:  7,
    kind:   UnknownAttribute { attribute: "unknown" },
  }

  error! {
    name:   set_unknown,
    input:  "set shall := []",
    offset: 4,
    line:   0,
    column: 4,
    width:  5,
    kind:   UnknownSetting {
      setting: "shall",
    },
  }

  error! {
    name:   set_shell_non_string,
    input:  "set shall := []",
    offset: 4,
    line:   0,
    column: 4,
    width:  5,
    kind:   UnknownSetting {
      setting: "shall",
    },
  }

  error! {
    name:   unknown_function,
    input:  "a := foo()",
    offset: 5,
    line:   0,
    column: 5,
    width:  3,
    kind:   UnknownFunction{function: "foo"},
  }

  error! {
    name:   unknown_function_in_interpolation,
    input:  "a:\n echo {{bar()}}",
    offset: 11,
    line:   1,
    column: 8,
    width:  3,
    kind:   UnknownFunction{function: "bar"},
  }

  error! {
    name:   unknown_function_in_default,
    input:  "a f=baz():",
    offset: 4,
    line:   0,
    column: 4,
    width:  3,
    kind:   UnknownFunction{function: "baz"},
  }

  error! {
    name: function_argument_count_nullary,
    input: "x := arch('foo')",
    offset: 5,
    line: 0,
    column: 5,
    width: 4,
    kind: FunctionArgumentCountMismatch {
      function: "arch",
      found: 1,
      expected: 0..=0,
    },
  }

  error! {
    name: function_argument_count_unary,
    input: "x := env_var()",
    offset: 5,
    line: 0,
    column: 5,
    width: 7,
    kind: FunctionArgumentCountMismatch {
      function: "env_var",
      found: 0,
      expected: 1..=1,
    },
  }

  error! {
    name: function_argument_count_too_high_unary_opt,
    input: "x := env('foo', 'foo', 'foo')",
    offset: 5,
    line: 0,
    column: 5,
    width: 3,
    kind: FunctionArgumentCountMismatch {
      function: "env",
      found: 3,
      expected: 1..=2,
    },
  }

  error! {
    name: function_argument_count_too_low_unary_opt,
    input: "x := env()",
    offset: 5,
    line: 0,
    column: 5,
    width: 3,
    kind: FunctionArgumentCountMismatch {
      function: "env",
      found: 0,
      expected: 1..=2,
    },
  }

  error! {
    name: function_argument_count_binary,
    input: "x := env_var_or_default('foo')",
    offset: 5,
    line: 0,
    column: 5,
    width: 18,
    kind: FunctionArgumentCountMismatch {
      function: "env_var_or_default",
      found: 1,
      expected: 2..=2,
    },
  }

  error! {
    name: function_argument_count_binary_plus,
    input: "x := join('foo')",
    offset: 5,
    line: 0,
    column: 5,
    width: 4,
    kind: FunctionArgumentCountMismatch {
      function: "join",
      found: 1,
      expected: 2..=usize::MAX,
    },
  }

  error! {
    name: function_argument_count_ternary,
    input: "x := replace('foo')",
    offset: 5,
    line: 0,
    column: 5,
    width: 7,
    kind: FunctionArgumentCountMismatch {
      function: "replace",
      found: 1,
      expected: 3..=3,
    },
  }
}<|MERGE_RESOLUTION|>--- conflicted
+++ resolved
@@ -924,28 +924,18 @@
       }));
     }
 
-<<<<<<< HEAD
+    let working_directory = attributes.contains(AttributeDiscriminant::WorkingDirectory);
+
+    if working_directory && attributes.contains(AttributeDiscriminant::NoCd) {
+      return Err(
+        name.error(CompileErrorKind::NoCdAndWorkingDirectoryAttribute {
+          recipe: name.lexeme(),
+        }),
+      );
+    }
+
     let private =
       name.lexeme().starts_with('_') || attributes.contains(AttributeDiscriminant::Private);
-=======
-    let working_directory = attributes
-      .iter()
-      .any(|attribute| matches!(attribute, Attribute::WorkingDirectory(_)));
-
-    if working_directory {
-      for attribute in &attributes {
-        if let Attribute::NoCd = attribute {
-          return Err(
-            name.error(CompileErrorKind::NoCdAndWorkingDirectoryAttribute {
-              recipe: name.lexeme(),
-            }),
-          );
-        }
-      }
-    }
-
-    let private = name.lexeme().starts_with('_') || attributes.contains(&Attribute::Private);
->>>>>>> 8b35450c
 
     let mut doc = doc.map(ToOwned::to_owned);
 
