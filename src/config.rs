use crate::common::*;

use clap::{App, AppSettings, Arg, ArgGroup, ArgMatches, ArgSettings};

// These three strings should be kept in sync:
pub(crate) const CHOOSER_DEFAULT: &str = "fzf";
pub(crate) const CHOOSER_ENVIRONMENT_KEY: &str = "JUST_CHOOSER";
pub(crate) const CHOOSE_HELP: &str = "Select one or more recipes to run using a binary. If \
                                      `--chooser` is not passed the chooser defaults to the value \
                                      of $JUST_CHOOSER, falling back to `fzf`";

pub(crate) const DEFAULT_SHELL: &str = "sh";
pub(crate) const DEFAULT_SHELL_ARG: &str = "-cu";

#[derive(Debug, PartialEq)]
pub(crate) struct Config {
  pub(crate) color: Color,
<<<<<<< HEAD
  pub(crate) dotenv_filename: Option<String>,
  pub(crate) dotenv_path: Option<PathBuf>,
=======
  pub(crate) check: bool,
>>>>>>> 53d3c756
  pub(crate) dry_run: bool,
  pub(crate) dump_format: DumpFormat,
  pub(crate) highlight: bool,
  pub(crate) invocation_directory: PathBuf,
  pub(crate) list_heading: String,
  pub(crate) list_prefix: String,
  pub(crate) load_dotenv: bool,
  pub(crate) search_config: SearchConfig,
  pub(crate) shell: String,
  pub(crate) shell_args: Vec<String>,
  pub(crate) shell_command: bool,
  pub(crate) shell_present: bool,
  pub(crate) subcommand: Subcommand,
  pub(crate) unsorted: bool,
  pub(crate) unstable: bool,
  pub(crate) verbosity: Verbosity,
}

mod cmd {
  pub(crate) const CHANGELOG: &str = "CHANGELOG";
  pub(crate) const CHOOSE: &str = "CHOOSE";
  pub(crate) const COMMAND: &str = "COMMAND";
  pub(crate) const COMPLETIONS: &str = "COMPLETIONS";
  pub(crate) const DUMP: &str = "DUMP";
  pub(crate) const EDIT: &str = "EDIT";
  pub(crate) const EVALUATE: &str = "EVALUATE";
  pub(crate) const FORMAT: &str = "FORMAT";
  pub(crate) const INIT: &str = "INIT";
  pub(crate) const LIST: &str = "LIST";
  pub(crate) const SHOW: &str = "SHOW";
  pub(crate) const SUMMARY: &str = "SUMMARY";
  pub(crate) const VARIABLES: &str = "VARIABLES";

  pub(crate) const ALL: &[&str] = &[
    CHANGELOG,
    CHOOSE,
    COMMAND,
    COMPLETIONS,
    DUMP,
    EDIT,
    EVALUATE,
    FORMAT,
    INIT,
    LIST,
    SHOW,
    SUMMARY,
    VARIABLES,
  ];

  pub(crate) const ARGLESS: &[&str] = &[
    CHANGELOG,
    COMPLETIONS,
    DUMP,
    EDIT,
    FORMAT,
    INIT,
    LIST,
    SHOW,
    SUMMARY,
    VARIABLES,
  ];
}

mod arg {
  pub(crate) const ARGUMENTS: &str = "ARGUMENTS";
  pub(crate) const CHECK: &str = "CHECK";
  pub(crate) const CHOOSER: &str = "CHOOSER";
  pub(crate) const CLEAR_SHELL_ARGS: &str = "CLEAR-SHELL-ARGS";
  pub(crate) const COLOR: &str = "COLOR";
  pub(crate) const DOTENV_FILENAME: &str = "DOTENV-FILENAME";
  pub(crate) const DOTENV_PATH: &str = "DOTENV-PATH";
  pub(crate) const DRY_RUN: &str = "DRY-RUN";
  pub(crate) const DUMP_FORMAT: &str = "DUMP-FORMAT";
  pub(crate) const HIGHLIGHT: &str = "HIGHLIGHT";
  pub(crate) const JUSTFILE: &str = "JUSTFILE";
  pub(crate) const LIST_HEADING: &str = "LIST-HEADING";
  pub(crate) const LIST_PREFIX: &str = "LIST-PREFIX";
  pub(crate) const NO_DOTENV: &str = "NO-DOTENV";
  pub(crate) const NO_HIGHLIGHT: &str = "NO-HIGHLIGHT";
  pub(crate) const QUIET: &str = "QUIET";
  pub(crate) const SET: &str = "SET";
  pub(crate) const SHELL: &str = "SHELL";
  pub(crate) const SHELL_ARG: &str = "SHELL-ARG";
  pub(crate) const SHELL_COMMAND: &str = "SHELL-COMMAND";
  pub(crate) const UNSORTED: &str = "UNSORTED";
  pub(crate) const UNSTABLE: &str = "UNSTABLE";
  pub(crate) const VERBOSE: &str = "VERBOSE";
  pub(crate) const WORKING_DIRECTORY: &str = "WORKING-DIRECTORY";

  pub(crate) const COLOR_ALWAYS: &str = "always";
  pub(crate) const COLOR_AUTO: &str = "auto";
  pub(crate) const COLOR_NEVER: &str = "never";
  pub(crate) const COLOR_VALUES: &[&str] = &[COLOR_AUTO, COLOR_ALWAYS, COLOR_NEVER];

  pub(crate) const DUMP_FORMAT_JUST: &str = "just";
  pub(crate) const DUMP_FORMAT_JSON: &str = "json";
  pub(crate) const DUMP_FORMAT_VALUES: &[&str] = &[DUMP_FORMAT_JUST, DUMP_FORMAT_JSON];
}

impl Config {
  pub(crate) fn app() -> App<'static, 'static> {
    let app = App::new(env!("CARGO_PKG_NAME"))
      .help_message("Print help information")
      .version_message("Print version information")
      .setting(AppSettings::ColoredHelp)
      .setting(AppSettings::TrailingVarArg)
      .arg(
        Arg::with_name(arg::CHECK)
          .long("check")
          .requires(cmd::FORMAT)
          .help("Run `--fmt` in 'check' mode. Exits with 0 if justfile is formatted correctly. Exits with 1 and prints a diff if formatting is required."),
      )
      .arg(
        Arg::with_name(arg::CHOOSER)
          .long("chooser")
          .takes_value(true)
          .help("Override binary invoked by `--choose`"),
      )
      .arg(
        Arg::with_name(arg::COLOR)
          .long("color")
          .takes_value(true)
          .possible_values(arg::COLOR_VALUES)
          .default_value(arg::COLOR_AUTO)
          .help("Print colorful output"),
      )
      .arg(
        Arg::with_name(arg::DRY_RUN)
          .long("dry-run")
          .help("Print what just would do without doing it")
          .conflicts_with(arg::QUIET),
      )
      .arg(
        Arg::with_name(arg::DUMP_FORMAT)
          .long("dump-format")
          .takes_value(true)
          .possible_values(arg::DUMP_FORMAT_VALUES)
          .default_value(arg::DUMP_FORMAT_JUST)
          .value_name("FORMAT")
          .help("Dump justfile as <FORMAT>"),
      )
      .arg(
        Arg::with_name(arg::HIGHLIGHT)
          .long("highlight")
          .help("Highlight echoed recipe lines in bold")
          .overrides_with(arg::NO_HIGHLIGHT),
      )
      .arg(
        Arg::with_name(arg::LIST_HEADING)
          .long("list-heading")
          .help("Print <TEXT> before list")
          .value_name("TEXT")
          .takes_value(true),
      )
      .arg(
        Arg::with_name(arg::LIST_PREFIX)
          .long("list-prefix")
          .help("Print <TEXT> before each list item")
          .value_name("TEXT")
          .takes_value(true),
      )
      .arg(
        Arg::with_name(arg::NO_DOTENV)
          .long("no-dotenv")
          .help("Don't load `.env` file"),
      )
      .arg(
        Arg::with_name(arg::NO_HIGHLIGHT)
          .long("no-highlight")
          .help("Don't highlight echoed recipe lines in bold")
          .overrides_with(arg::HIGHLIGHT),
      )
      .arg(
        Arg::with_name(arg::JUSTFILE)
          .short("f")
          .long("justfile")
          .takes_value(true)
          .help("Use <JUSTFILE> as justfile"),
      )
      .arg(
        Arg::with_name(arg::QUIET)
          .short("q")
          .long("quiet")
          .help("Suppress all output")
          .conflicts_with(arg::DRY_RUN),
      )
      .arg(
        Arg::with_name(arg::SET)
          .long("set")
          .takes_value(true)
          .number_of_values(2)
          .value_names(&["VARIABLE", "VALUE"])
          .multiple(true)
          .help("Override <VARIABLE> with <VALUE>"),
      )
      .arg(
        Arg::with_name(arg::SHELL)
          .long("shell")
          .takes_value(true)
          .default_value(DEFAULT_SHELL)
          .help("Invoke <SHELL> to run recipes"),
      )
      .arg(
        Arg::with_name(arg::SHELL_ARG)
          .long("shell-arg")
          .takes_value(true)
          .multiple(true)
          .number_of_values(1)
          .default_value(DEFAULT_SHELL_ARG)
          .allow_hyphen_values(true)
          .overrides_with(arg::CLEAR_SHELL_ARGS)
          .help("Invoke shell with <SHELL-ARG> as an argument"),
      )
      .arg(
        Arg::with_name(arg::SHELL_COMMAND)
          .long("shell-command")
          .requires(cmd::COMMAND)
          .help("Invoke <COMMAND> with the shell used to run recipe lines and backticks"),
      )
      .arg(
        Arg::with_name(arg::CLEAR_SHELL_ARGS)
          .long("clear-shell-args")
          .overrides_with(arg::SHELL_ARG)
          .help("Clear shell arguments"),
      )
      .arg(
        Arg::with_name(arg::UNSORTED)
          .long("unsorted")
          .short("u")
          .help("Return list and summary entries in source order"),
      )
      .arg(
        Arg::with_name(arg::UNSTABLE)
          .long("unstable")
          .help("Enable unstable features"),
      )
      .arg(
        Arg::with_name(arg::VERBOSE)
          .short("v")
          .long("verbose")
          .multiple(true)
          .help("Use verbose output"),
      )
      .arg(
        Arg::with_name(arg::WORKING_DIRECTORY)
          .short("d")
          .long("working-directory")
          .takes_value(true)
          .help("Use <WORKING-DIRECTORY> as working directory. --justfile must also be set")
          .requires(arg::JUSTFILE),
      )
      .arg(
        Arg::with_name(cmd::CHANGELOG)
          .long("changelog")
          .help("Print changelog"),
      )
      .arg(Arg::with_name(cmd::CHOOSE).long("choose").help(CHOOSE_HELP))
      .arg(
        Arg::with_name(cmd::COMMAND)
          .long("command")
          .short("c")
          .min_values(1)
          .allow_hyphen_values(true)
          .help(
            "Run an arbitrary command with the working directory, `.env`, overrides, and exports \
             set",
          ),
      )
      .arg(
        Arg::with_name(cmd::COMPLETIONS)
          .long("completions")
          .takes_value(true)
          .value_name("SHELL")
          .possible_values(&clap::Shell::variants())
          .set(ArgSettings::CaseInsensitive)
          .help("Print shell completion script for <SHELL>"),
      )
      .arg(
        Arg::with_name(cmd::DUMP)
          .long("dump")
          .help("Print justfile"),
      )
      .arg(
        Arg::with_name(cmd::EDIT)
          .short("e")
          .long("edit")
          .help("Edit justfile with editor given by $VISUAL or $EDITOR, falling back to `vim`"),
      )
      .arg(Arg::with_name(cmd::EVALUATE).long("evaluate").help(
        "Evaluate and print all variables. If a variable name is given as an argument, only print \
         that variable's value.",
      ))
      .arg(
        Arg::with_name(cmd::FORMAT)
          .long("fmt")
          .help("Format and overwrite justfile"),
      )
      .arg(
        Arg::with_name(cmd::INIT)
          .long("init")
          .help("Initialize new justfile in project root"),
      )
      .arg(
        Arg::with_name(cmd::LIST)
          .short("l")
          .long("list")
          .help("List available recipes and their arguments"),
      )
      .arg(
        Arg::with_name(cmd::SHOW)
          .short("s")
          .long("show")
          .takes_value(true)
          .value_name("RECIPE")
          .help("Show information about <RECIPE>"),
      )
      .arg(
        Arg::with_name(cmd::SUMMARY)
          .long("summary")
          .help("List names of available recipes"),
      )
      .arg(
        Arg::with_name(cmd::VARIABLES)
          .long("variables")
          .help("List names of variables"),
      )
      .arg(
        Arg::with_name(arg::DOTENV_FILENAME)
          .long("dotenv-filename")
          .takes_value(true)
          .help("Search for environment file named <DOTENV-FILENAME> instead of `.env`")
          .conflicts_with(arg::DOTENV_PATH),
      )
      .arg(
        Arg::with_name(arg::DOTENV_PATH)
          .long("dotenv-path")
          .help("Load environment file at <DOTENV-PATH> instead of searching for one")
          .takes_value(true),
      )
      .group(ArgGroup::with_name("SUBCOMMAND").args(cmd::ALL))
      .arg(
        Arg::with_name(arg::ARGUMENTS)
          .multiple(true)
          .help("Overrides and recipe(s) to run, defaulting to the first recipe in the justfile"),
      );

    if cfg!(feature = "help4help2man") {
      app.version(env!("CARGO_PKG_VERSION")).about(concat!(
        "- Please see ",
        env!("CARGO_PKG_HOMEPAGE"),
        " for more information."
      ))
    } else {
      app
        .version(env!("CARGO_PKG_VERSION"))
        .author(env!("CARGO_PKG_AUTHORS"))
        .about(concat!(
          env!("CARGO_PKG_DESCRIPTION"),
          " - ",
          env!("CARGO_PKG_HOMEPAGE")
        ))
    }
  }

  fn color_from_matches(matches: &ArgMatches) -> ConfigResult<Color> {
    let value = matches
      .value_of(arg::COLOR)
      .ok_or_else(|| ConfigError::Internal {
        message: "`--color` had no value".to_string(),
      })?;

    match value {
      arg::COLOR_AUTO => Ok(Color::auto()),
      arg::COLOR_ALWAYS => Ok(Color::always()),
      arg::COLOR_NEVER => Ok(Color::never()),
      _ => Err(ConfigError::Internal {
        message: format!("Invalid argument `{}` to --color.", value),
      }),
    }
  }

  fn dump_format_from_matches(matches: &ArgMatches) -> ConfigResult<DumpFormat> {
    let value = matches
      .value_of(arg::DUMP_FORMAT)
      .ok_or_else(|| ConfigError::Internal {
        message: "`--dump-format` had no value".to_string(),
      })?;

    match value {
      arg::DUMP_FORMAT_JSON => Ok(DumpFormat::Json),
      arg::DUMP_FORMAT_JUST => Ok(DumpFormat::Just),
      _ => Err(ConfigError::Internal {
        message: format!("Invalid argument `{}` to --dump-format.", value),
      }),
    }
  }

  pub(crate) fn from_matches(matches: &ArgMatches) -> ConfigResult<Self> {
    let invocation_directory = env::current_dir().context(config_error::CurrentDir)?;

    let verbosity = if matches.is_present(arg::QUIET) {
      Verbosity::Quiet
    } else {
      Verbosity::from_flag_occurrences(matches.occurrences_of(arg::VERBOSE))
    };

    let color = Self::color_from_matches(matches)?;

    let set_count = matches.occurrences_of(arg::SET);
    let mut overrides = BTreeMap::new();
    if set_count > 0 {
      let mut values = matches.values_of(arg::SET).unwrap();
      for _ in 0..set_count {
        overrides.insert(
          values.next().unwrap().to_owned(),
          values.next().unwrap().to_owned(),
        );
      }
    }

    let positional = Positional::from_values(matches.values_of(arg::ARGUMENTS));

    for (name, value) in positional.overrides {
      overrides.insert(name.clone(), value.clone());
    }

    let search_config = {
      let justfile = matches.value_of(arg::JUSTFILE).map(PathBuf::from);
      let working_directory = matches.value_of(arg::WORKING_DIRECTORY).map(PathBuf::from);

      if let Some(search_directory) = positional.search_directory.map(PathBuf::from) {
        if justfile.is_some() || working_directory.is_some() {
          return Err(ConfigError::SearchDirConflict);
        }
        SearchConfig::FromSearchDirectory { search_directory }
      } else {
        match (justfile, working_directory) {
          (None, None) => SearchConfig::FromInvocationDirectory,
          (Some(justfile), None) => SearchConfig::WithJustfile { justfile },
          (Some(justfile), Some(working_directory)) => {
            SearchConfig::WithJustfileAndWorkingDirectory {
              justfile,
              working_directory,
            }
          }
          (None, Some(_)) => {
            return Err(ConfigError::internal(
              "--working-directory set without --justfile",
            ))
          }
        }
      }
    };

    for subcommand in cmd::ARGLESS {
      if matches.is_present(subcommand) {
        match (!overrides.is_empty(), !positional.arguments.is_empty()) {
          (false, false) => {}
          (true, false) => {
            return Err(ConfigError::SubcommandOverrides {
              subcommand,
              overrides,
            });
          }
          (false, true) => {
            return Err(ConfigError::SubcommandArguments {
              arguments: positional.arguments,
              subcommand,
            });
          }
          (true, true) => {
            return Err(ConfigError::SubcommandOverridesAndArguments {
              arguments: positional.arguments,
              subcommand,
              overrides,
            });
          }
        }
      }
    }

    let subcommand = if matches.is_present(cmd::CHANGELOG) {
      Subcommand::Changelog
    } else if matches.is_present(cmd::CHOOSE) {
      Subcommand::Choose {
        chooser: matches.value_of(arg::CHOOSER).map(str::to_owned),
        overrides,
      }
    } else if let Some(values) = matches.values_of_os(cmd::COMMAND) {
      let mut arguments = values.map(OsStr::to_owned).collect::<Vec<OsString>>();
      Subcommand::Command {
        binary: arguments.remove(0),
        arguments,
        overrides,
      }
    } else if let Some(shell) = matches.value_of(cmd::COMPLETIONS) {
      Subcommand::Completions {
        shell: shell.to_owned(),
      }
    } else if matches.is_present(cmd::EDIT) {
      Subcommand::Edit
    } else if matches.is_present(cmd::SUMMARY) {
      Subcommand::Summary
    } else if matches.is_present(cmd::DUMP) {
      Subcommand::Dump
    } else if matches.is_present(cmd::FORMAT) {
      Subcommand::Format
    } else if matches.is_present(cmd::INIT) {
      Subcommand::Init
    } else if matches.is_present(cmd::LIST) {
      Subcommand::List
    } else if let Some(name) = matches.value_of(cmd::SHOW) {
      Subcommand::Show {
        name: name.to_owned(),
      }
    } else if matches.is_present(cmd::EVALUATE) {
      if positional.arguments.len() > 1 {
        return Err(ConfigError::SubcommandArguments {
          subcommand: cmd::EVALUATE,
          arguments: positional
            .arguments
            .into_iter()
            .skip(1)
            .collect::<Vec<String>>(),
        });
      }

      Subcommand::Evaluate {
        variable: positional.arguments.into_iter().next(),
        overrides,
      }
    } else if matches.is_present(cmd::VARIABLES) {
      Subcommand::Variables
    } else {
      Subcommand::Run {
        arguments: positional.arguments,
        overrides,
      }
    };

    let shell_args = if matches.is_present(arg::CLEAR_SHELL_ARGS) {
      Vec::new()
    } else {
      matches
        .values_of(arg::SHELL_ARG)
        .unwrap()
        .map(str::to_owned)
        .collect()
    };

    let shell_present = matches.occurrences_of(arg::CLEAR_SHELL_ARGS) > 0
      || matches.occurrences_of(arg::SHELL) > 0
      || matches.occurrences_of(arg::SHELL_ARG) > 0;

    Ok(Self {
      check: matches.is_present(arg::CHECK),
      dry_run: matches.is_present(arg::DRY_RUN),
      dump_format: Self::dump_format_from_matches(matches)?,
      highlight: !matches.is_present(arg::NO_HIGHLIGHT),
      shell: matches.value_of(arg::SHELL).unwrap().to_owned(),
      load_dotenv: !matches.is_present(arg::NO_DOTENV),
      shell_command: matches.is_present(arg::SHELL_COMMAND),
      unsorted: matches.is_present(arg::UNSORTED),
      unstable: matches.is_present(arg::UNSTABLE),
      list_heading: matches
        .value_of(arg::LIST_HEADING)
        .unwrap_or("Available recipes:\n")
        .to_owned(),
      list_prefix: matches
        .value_of(arg::LIST_PREFIX)
        .unwrap_or("    ")
        .to_owned(),
      color,
      invocation_directory,
      search_config,
      shell_args,
      shell_present,
      subcommand,
      dotenv_filename: matches.value_of(arg::DOTENV_FILENAME).map(str::to_owned),
      dotenv_path: matches.value_of(arg::DOTENV_PATH).map(PathBuf::from),
      verbosity,
    })
  }

  pub(crate) fn require_unstable(&self, message: &str) -> Result<(), Error<'static>> {
    if self.unstable {
      Ok(())
    } else {
      Err(Error::Unstable {
        message: message.to_owned(),
      })
    }
  }

  pub(crate) fn run<'src>(self, loader: &'src Loader) -> Result<(), Error<'src>> {
    self.subcommand.run(&self, loader)
  }
}

#[cfg(test)]
mod tests {
  use super::*;

  use pretty_assertions::assert_eq;

  // This test guards against unintended changes to the argument parser. We should
  // have proper tests for all the flags, but this will do for now.
  #[test]
  fn help() {
    const EXPECTED_HELP: &str = "just 0.10.3
Casey Rodarmor <casey@rodarmor.com>
🤖 Just a command runner \
                                 - https://github.com/casey/just

USAGE:
    just [FLAGS] [OPTIONS] [--] [ARGUMENTS]...

FLAGS:
        --changelog           Print changelog
        --check               Run `--fmt` in 'check' mode. Exits with 0 if
                              justfile is formatted correctly. Exits with 1 and
                              prints a diff if formatting is required.
        --choose              Select one or more recipes to run using a binary.
                              If `--chooser` is not passed the chooser defaults
                              to the value of $JUST_CHOOSER, falling back to
                              `fzf`
        --clear-shell-args    Clear shell arguments
        --dry-run             Print what just would do without doing it
        --dump                Print justfile
    -e, --edit                Edit justfile with editor given by $VISUAL or
                              $EDITOR, falling back to `vim`
        --evaluate            Evaluate and print all variables. If a variable
                              name is given as an argument, only print that
                              variable's value.
        --fmt                 Format and overwrite justfile
        --highlight           Highlight echoed recipe lines in bold
        --init                Initialize new justfile in project root
    -l, --list                List available recipes and their arguments
        --no-dotenv           Don't load `.env` file
        --no-highlight        Don't highlight echoed recipe lines in bold
    -q, --quiet               Suppress all output
        --shell-command       Invoke <COMMAND> with the shell used to run recipe
                              lines and backticks
        --summary             List names of available recipes
    -u, --unsorted            Return list and summary entries in source order
        --unstable            Enable unstable features
        --variables           List names of variables
    -v, --verbose             Use verbose output

OPTIONS:
        --chooser <CHOOSER>
            Override binary invoked by `--choose`

        --color <COLOR>
            Print colorful output [default: auto]  [possible values: auto,
            always, never]
    -c, --command <COMMAND>
            Run an arbitrary command with the working directory, `.env`,
            overrides, and exports set
        --completions <SHELL>
            Print shell completion script for <SHELL> [possible values: zsh,
            bash, fish, powershell, elvish]
        --dotenv-filename <DOTENV-FILENAME>
            Search for environment file named <DOTENV-FILENAME> instead of
            `.env`
        --dotenv-path <DOTENV-PATH>
            Load environment file at <DOTENV-PATH> instead of searching for one

        --dump-format <FORMAT>
            Dump justfile as <FORMAT> [default: just]  [possible values: just,
            json]
    -f, --justfile <JUSTFILE>                      Use <JUSTFILE> as justfile
        --list-heading <TEXT>                      Print <TEXT> before list
        --list-prefix <TEXT>
            Print <TEXT> before each list item

        --set <VARIABLE> <VALUE>
            Override <VARIABLE> with <VALUE>

        --shell <SHELL>
            Invoke <SHELL> to run recipes [default: sh]

        --shell-arg <SHELL-ARG>...
            Invoke shell with <SHELL-ARG> as an argument [default: -cu]

    -s, --show <RECIPE>
            Show information about <RECIPE>

    -d, --working-directory <WORKING-DIRECTORY>
            Use <WORKING-DIRECTORY> as working directory. --justfile must also
            be set

ARGS:
    <ARGUMENTS>...    Overrides and recipe(s) to run, defaulting to the
                      first recipe in the justfile";

    let app = Config::app()
      .setting(AppSettings::ColorNever)
      .set_term_width(80);
    let mut buffer = Vec::new();
    app.write_help(&mut buffer).unwrap();
    let help = str::from_utf8(&buffer).unwrap();

    assert_eq!(help, EXPECTED_HELP);
  }

  macro_rules! test {
    {
      name: $name:ident,
      args: [$($arg:expr),*],
      $(color: $color:expr,)?
      $(dry_run: $dry_run:expr,)?
      $(dump_format: $dump_format:expr,)?
      $(highlight: $highlight:expr,)?
      $(search_config: $search_config:expr,)?
      $(shell: $shell:expr,)?
      $(shell_args: $shell_args:expr,)?
      $(shell_present: $shell_present:expr,)?
      $(subcommand: $subcommand:expr,)?
      $(unsorted: $unsorted:expr,)?
      $(verbosity: $verbosity:expr,)?
    } => {
      #[test]
      fn $name() {
        let arguments = &[
          "just",
          $($arg,)*
        ];

        let want = Config {
          $(color: $color,)?
          $(dry_run: $dry_run,)?
          $(dump_format: $dump_format,)?
          $(highlight: $highlight,)?
          $(search_config: $search_config,)?
          $(shell: $shell.to_owned(),)?
          $(shell_args: $shell_args,)?
          $(shell_present: $shell_present,)?
          $(subcommand: $subcommand,)?
          $(unsorted: $unsorted,)?
          $(verbosity: $verbosity,)?
          ..testing::config(&[])
        };

        test(arguments, want);
      }
    }
  }

  fn test(arguments: &[&str], want: Config) {
    let app = Config::app();
    let matches = app
      .get_matches_from_safe(arguments)
      .expect("agument parsing failed");
    let have = Config::from_matches(&matches).expect("config parsing failed");
    assert_eq!(have, want);
  }

  macro_rules! error {
    {
      name: $name:ident,
      args: [$($arg:expr),*],
    } => {
      #[test]
      fn $name() {
        let arguments = &[
          "just",
          $($arg,)*
        ];

        let app = Config::app();

        app.get_matches_from_safe(arguments).expect_err("Expected clap error");
      }
    };
    {
      name: $name:ident,
      args: [$($arg:expr),*],
      error: $error:pat,
      $(check: $check:block,)?
    } => {
      #[test]
      fn $name() {
        let arguments = &[
          "just",
          $($arg,)*
        ];

        let app = Config::app();

        let matches = app.get_matches_from_safe(arguments).expect("Matching failes");

        match Config::from_matches(&matches).expect_err("config parsing succeeded") {
          $error => { $($check)? }
          other => panic!("Unexpected config error: {}", other),
        }
      }
    }
  }

  macro_rules! map {
    {} => {
      BTreeMap::new()
    };
    {
      $($key:literal : $value:literal),* $(,)?
    } => {
      {
        let mut map: BTreeMap<String, String> = BTreeMap::new();
        $(
          map.insert($key.to_owned(), $value.to_owned());
        )*
        map
      }
    }
  }

  test! {
    name: default_config,
    args: [],
  }

  test! {
    name: color_default,
    args: [],
    color: Color::auto(),
  }

  test! {
    name: color_never,
    args: ["--color", "never"],
    color: Color::never(),
  }

  test! {
    name: color_always,
    args: ["--color", "always"],
    color: Color::always(),
  }

  test! {
    name: color_auto,
    args: ["--color", "auto"],
    color: Color::auto(),
  }

  error! {
    name: color_bad_value,
    args: ["--color", "foo"],
  }

  test! {
    name: dry_run_default,
    args: [],
    dry_run: false,
  }

  test! {
    name: dry_run_true,
    args: ["--dry-run"],
    dry_run: true,
  }

  error! {
    name: dry_run_quiet,
    args: ["--dry-run", "--quiet"],
  }

  test! {
    name: highlight_default,
    args: [],
    highlight: true,
  }

  test! {
    name: highlight_yes,
    args: ["--highlight"],
    highlight: true,
  }

  test! {
    name: highlight_no,
    args: ["--no-highlight"],
    highlight: false,
  }

  test! {
    name: highlight_no_yes,
    args: ["--no-highlight", "--highlight"],
    highlight: true,
  }

  test! {
    name: highlight_no_yes_no,
    args: ["--no-highlight", "--highlight", "--no-highlight"],
    highlight: false,
  }

  test! {
    name: highlight_yes_no,
    args: ["--highlight", "--no-highlight"],
    highlight: false,
  }

  test! {
    name: unsorted_default,
    args: [],
    unsorted: false,
  }

  test! {
    name: unsorted_long,
    args: ["--unsorted"],
    unsorted: true,
  }

  test! {
    name: unsorted_short,
    args: ["-u"],
    unsorted: true,
  }

  test! {
    name: quiet_default,
    args: [],
    verbosity: Verbosity::Taciturn,
  }

  test! {
    name: quiet_long,
    args: ["--quiet"],
    verbosity: Verbosity::Quiet,
  }

  test! {
    name: quiet_short,
    args: ["-q"],
    verbosity: Verbosity::Quiet,
  }

  error! {
    name: dotenv_both_filename_and_path,
    args: ["--dotenv-filename", "foo", "--dotenv-path", "bar"],
  }

  test! {
    name: set_default,
    args: [],
    subcommand: Subcommand::Run {
      arguments: Vec::new(),
      overrides: map!(),
    },
  }

  test! {
    name: set_one,
    args: ["--set", "foo", "bar"],
    subcommand: Subcommand::Run {
      arguments: Vec::new(),
      overrides: map!{"foo": "bar"},
    },
  }

  test! {
    name: set_empty,
    args: ["--set", "foo", ""],
    subcommand: Subcommand::Run {
      arguments: Vec::new(),
      overrides: map!{"foo": ""},
    },
  }

  test! {
    name: set_two,
    args: ["--set", "foo", "bar", "--set", "bar", "baz"],
    subcommand: Subcommand::Run {
      arguments: Vec::new(),
      overrides: map!{"foo": "bar", "bar": "baz"},
    },
  }

  test! {
    name: set_override,
    args: ["--set", "foo", "bar", "--set", "foo", "baz"],
    subcommand: Subcommand::Run {
      arguments: Vec::new(),
      overrides: map!{"foo": "baz"},
    },
  }

  error! {
    name: set_bad,
    args: ["--set", "foo"],
  }

  test! {
    name: shell_default,
    args: [],
    shell: "sh",
    shell_args: vec!["-cu".to_owned()],
    shell_present: false,
  }

  test! {
    name: shell_set,
    args: ["--shell", "tclsh"],
    shell: "tclsh",
    shell_present: true,
  }

  test! {
    name: verbosity_default,
    args: [],
    verbosity: Verbosity::Taciturn,
  }

  test! {
    name: verbosity_long,
    args: ["--verbose"],
    verbosity: Verbosity::Loquacious,
  }

  test! {
    name: verbosity_loquacious,
    args: ["-v"],
    verbosity: Verbosity::Loquacious,
  }

  test! {
    name: verbosity_grandiloquent,
    args: ["-v", "-v"],
    verbosity: Verbosity::Grandiloquent,
  }

  test! {
    name: verbosity_great_grandiloquent,
    args: ["-v", "-v", "-v"],
    verbosity: Verbosity::Grandiloquent,
  }

  test! {
    name: subcommand_default,
    args: [],
    subcommand: Subcommand::Run {
      arguments: Vec::new(),
      overrides: map!{},
    },
  }

  error! {
    name: subcommand_conflict_changelog,
    args: ["--list", "--changelog"],
  }

  error! {
    name: subcommand_conflict_summary,
    args: ["--list", "--summary"],
  }

  error! {
    name: subcommand_conflict_dump,
    args: ["--list", "--dump"],
  }

  error! {
    name: subcommand_conflict_fmt,
    args: ["--list", "--fmt"],
  }

  error! {
    name: subcommand_conflict_init,
    args: ["--list", "--init"],
  }

  error! {
    name: subcommand_conflict_evaluate,
    args: ["--list", "--evaluate"],
  }

  error! {
    name: subcommand_conflict_show,
    args: ["--list", "--show"],
  }

  error! {
    name: subcommand_conflict_completions,
    args: ["--list", "--completions"],
  }

  error! {
    name: subcommand_conflict_variables,
    args: ["--list", "--variables"],
  }

  error! {
    name: subcommand_conflict_choose,
    args: ["--list", "--choose"],
  }

  test! {
    name: subcommand_completions,
    args: ["--completions", "bash"],
    subcommand: Subcommand::Completions{shell: "bash".to_owned()},
  }

  test! {
    name: subcommand_completions_uppercase,
    args: ["--completions", "BASH"],
    subcommand: Subcommand::Completions{shell: "BASH".to_owned()},
  }

  error! {
    name: subcommand_completions_invalid,
    args: ["--completions", "monstersh"],
  }

  test! {
    name: subcommand_dump,
    args: ["--dump"],
    subcommand: Subcommand::Dump,
  }

  test! {
    name: dump_format,
    args: ["--dump-format", "json"],
    dump_format: DumpFormat::Json,
  }

  test! {
    name: subcommand_edit,
    args: ["--edit"],
    subcommand: Subcommand::Edit,
  }

  test! {
    name: subcommand_evaluate,
    args: ["--evaluate"],
    subcommand: Subcommand::Evaluate {
      overrides: map!{},
      variable: None,
    },
  }

  test! {
    name: subcommand_evaluate_overrides,
    args: ["--evaluate", "x=y"],
    subcommand: Subcommand::Evaluate {
      overrides: map!{"x": "y"},
      variable: None,
    },
  }

  test! {
    name: subcommand_evaluate_overrides_with_argument,
    args: ["--evaluate", "x=y", "foo"],
    subcommand: Subcommand::Evaluate {
      overrides: map!{"x": "y"},
      variable: Some("foo".to_owned()),
    },
  }

  test! {
    name: subcommand_list_long,
    args: ["--list"],
    subcommand: Subcommand::List,
  }

  test! {
    name: subcommand_list_short,
    args: ["-l"],
    subcommand: Subcommand::List,
  }

  test! {
    name: subcommand_show_long,
    args: ["--show", "build"],
    subcommand: Subcommand::Show { name: String::from("build") },
  }

  test! {
    name: subcommand_show_short,
    args: ["-s", "build"],
    subcommand: Subcommand::Show { name: String::from("build") },
  }

  error! {
    name: subcommand_show_no_arg,
    args: ["--show"],
  }

  test! {
    name: subcommand_summary,
    args: ["--summary"],
    subcommand: Subcommand::Summary,
  }

  test! {
    name: arguments,
    args: ["foo", "bar"],
    subcommand: Subcommand::Run {
      arguments: vec![String::from("foo"), String::from("bar")],
      overrides: map!{},
    },
  }

  test! {
    name: arguments_leading_equals,
    args: ["=foo"],
    subcommand: Subcommand::Run {
      arguments: vec!["=foo".to_owned()],
      overrides: map!{},
    },
  }

  test! {
    name: overrides,
    args: ["foo=bar", "bar=baz"],
    subcommand: Subcommand::Run {
      arguments: Vec::new(),
      overrides: map!{"foo": "bar", "bar": "baz"},
    },
  }

  test! {
    name: overrides_empty,
    args: ["foo=", "bar="],
    subcommand: Subcommand::Run {
      arguments: Vec::new(),
      overrides: map!{"foo": "", "bar": ""},
    },
  }

  test! {
    name: overrides_override_sets,
    args: ["--set", "foo", "0", "--set", "bar", "1", "foo=bar", "bar=baz"],
    subcommand: Subcommand::Run {
      arguments: Vec::new(),
      overrides: map!{"foo": "bar", "bar": "baz"},
    },
  }

  test! {
    name: shell_args_default,
    args: [],
    shell_args: vec!["-cu".to_owned()],
  }

  test! {
    name: shell_args_set_hyphen,
    args: ["--shell-arg", "--foo"],
    shell_args: vec!["--foo".to_owned()],
    shell_present: true,
  }

  test! {
    name: shell_args_set_word,
    args: ["--shell-arg", "foo"],
    shell_args: vec!["foo".to_owned()],
    shell_present: true,
  }

  test! {
    name: shell_args_set_multiple,
    args: ["--shell-arg", "foo", "--shell-arg", "bar"],
    shell_args: vec!["foo".to_owned(), "bar".to_owned()],
    shell_present: true,
  }

  test! {
    name: shell_args_clear,
    args: ["--clear-shell-args"],
    shell_args: vec![],
    shell_present: true,
  }

  test! {
    name: shell_args_clear_and_set,
    args: ["--clear-shell-args", "--shell-arg", "bar"],
    shell_args: vec!["bar".to_owned()],
    shell_present: true,
  }

  test! {
    name: shell_args_set_and_clear,
    args: ["--shell-arg", "bar", "--clear-shell-args"],
    shell_args: vec![],
    shell_present: true,
  }

  test! {
    name: shell_args_set_multiple_and_clear,
    args: ["--shell-arg", "bar", "--shell-arg", "baz", "--clear-shell-args"],
    shell_args: vec![],
    shell_present: true,
  }

  test! {
    name: search_config_default,
    args: [],
    search_config: SearchConfig::FromInvocationDirectory,
  }

  test! {
    name: search_config_from_working_directory_and_justfile,
    args: ["--working-directory", "foo", "--justfile", "bar"],
    search_config: SearchConfig::WithJustfileAndWorkingDirectory {
      justfile: PathBuf::from("bar"),
      working_directory: PathBuf::from("foo"),
    },
  }

  test! {
    name: search_config_justfile_long,
    args: ["--justfile", "foo"],
    search_config: SearchConfig::WithJustfile {
      justfile: PathBuf::from("foo"),
    },
  }

  test! {
    name: search_config_justfile_short,
    args: ["-f", "foo"],
    search_config: SearchConfig::WithJustfile {
      justfile: PathBuf::from("foo"),
    },
  }

  test! {
    name: search_directory_parent,
    args: ["../"],
    search_config: SearchConfig::FromSearchDirectory {
      search_directory: PathBuf::from(".."),
    },
  }

  test! {
    name: search_directory_parent_with_recipe,
    args: ["../build"],
    search_config: SearchConfig::FromSearchDirectory {
      search_directory: PathBuf::from(".."),
    },
    subcommand: Subcommand::Run { arguments: vec!["build".to_owned()], overrides: BTreeMap::new() },
  }

  test! {
    name: search_directory_child,
    args: ["foo/"],
    search_config: SearchConfig::FromSearchDirectory {
      search_directory: PathBuf::from("foo"),
    },
  }

  test! {
    name: search_directory_deep,
    args: ["foo/bar/"],
    search_config: SearchConfig::FromSearchDirectory {
      search_directory: PathBuf::from("foo/bar"),
    },
  }

  test! {
    name: search_directory_child_with_recipe,
    args: ["foo/build"],
    search_config: SearchConfig::FromSearchDirectory {
      search_directory: PathBuf::from("foo"),
    },
    subcommand: Subcommand::Run { arguments: vec!["build".to_owned()], overrides: BTreeMap::new() },
  }

  error! {
    name: search_directory_conflict_justfile,
    args: ["--justfile", "bar", "foo/build"],
    error: ConfigError::SearchDirConflict,
  }

  error! {
    name: search_directory_conflict_working_directory,
    args: ["--justfile", "bar", "--working-directory", "baz", "foo/build"],
    error: ConfigError::SearchDirConflict,
  }

  error! {
    name: completions_arguments,
    args: ["--completions", "zsh", "foo"],
    error: ConfigError::SubcommandArguments { subcommand, arguments },
    check: {
      assert_eq!(subcommand, cmd::COMPLETIONS);
      assert_eq!(arguments, &["foo"]);
    },
  }

  error! {
    name: changelog_arguments,
    args: ["--changelog", "bar"],
    error: ConfigError::SubcommandArguments { subcommand, arguments },
    check: {
      assert_eq!(subcommand, cmd::CHANGELOG);
      assert_eq!(arguments, &["bar"]);
    },
  }

  error! {
    name: list_arguments,
    args: ["--list", "bar"],
    error: ConfigError::SubcommandArguments { subcommand, arguments },
    check: {
      assert_eq!(subcommand, cmd::LIST);
      assert_eq!(arguments, &["bar"]);
    },
  }

  error! {
    name: dump_arguments,
    args: ["--dump", "bar"],
    error: ConfigError::SubcommandArguments { subcommand, arguments },
    check: {
      assert_eq!(subcommand, cmd::DUMP);
      assert_eq!(arguments, &["bar"]);
    },
  }

  error! {
    name: edit_arguments,
    args: ["--edit", "bar"],
    error: ConfigError::SubcommandArguments { subcommand, arguments },
    check: {
      assert_eq!(subcommand, cmd::EDIT);
      assert_eq!(arguments, &["bar"]);
    },
  }

  error! {
    name: fmt_arguments,
    args: ["--fmt", "bar"],
    error: ConfigError::SubcommandArguments { subcommand, arguments },
    check: {
      assert_eq!(subcommand, cmd::FORMAT);
      assert_eq!(arguments, &["bar"]);
    },
  }

  error! {
    name: init_arguments,
    args: ["--init", "bar"],
    error: ConfigError::SubcommandArguments { subcommand, arguments },
    check: {
      assert_eq!(subcommand, cmd::INIT);
      assert_eq!(arguments, &["bar"]);
    },
  }

  error! {
    name: show_arguments,
    args: ["--show", "foo", "bar"],
    error: ConfigError::SubcommandArguments { subcommand, arguments },
    check: {
      assert_eq!(subcommand, cmd::SHOW);
      assert_eq!(arguments, &["bar"]);
    },
  }

  error! {
    name: summary_arguments,
    args: ["--summary", "bar"],
    error: ConfigError::SubcommandArguments { subcommand, arguments },
    check: {
      assert_eq!(subcommand, cmd::SUMMARY);
      assert_eq!(arguments, &["bar"]);
    },
  }

  error! {
    name: subcommand_overrides_and_arguments,
    args: ["--summary", "bar=baz", "bar"],
    error: ConfigError::SubcommandOverridesAndArguments { subcommand, arguments, overrides },
    check: {
      assert_eq!(subcommand, cmd::SUMMARY);
      assert_eq!(overrides, map!{"bar": "baz"});
      assert_eq!(arguments, &["bar"]);
    },
  }

  error! {
    name: summary_overrides,
    args: ["--summary", "bar=baz"],
    error: ConfigError::SubcommandOverrides { subcommand, overrides },
    check: {
      assert_eq!(subcommand, cmd::SUMMARY);
      assert_eq!(overrides, map!{"bar": "baz"});
    },
  }
}<|MERGE_RESOLUTION|>--- conflicted
+++ resolved
@@ -14,13 +14,10 @@
 
 #[derive(Debug, PartialEq)]
 pub(crate) struct Config {
+  pub(crate) check: bool,
   pub(crate) color: Color,
-<<<<<<< HEAD
   pub(crate) dotenv_filename: Option<String>,
   pub(crate) dotenv_path: Option<PathBuf>,
-=======
-  pub(crate) check: bool,
->>>>>>> 53d3c756
   pub(crate) dry_run: bool,
   pub(crate) dump_format: DumpFormat,
   pub(crate) highlight: bool,
@@ -115,8 +112,8 @@
   pub(crate) const COLOR_NEVER: &str = "never";
   pub(crate) const COLOR_VALUES: &[&str] = &[COLOR_AUTO, COLOR_ALWAYS, COLOR_NEVER];
 
+  pub(crate) const DUMP_FORMAT_JSON: &str = "json";
   pub(crate) const DUMP_FORMAT_JUST: &str = "just";
-  pub(crate) const DUMP_FORMAT_JSON: &str = "json";
   pub(crate) const DUMP_FORMAT_VALUES: &[&str] = &[DUMP_FORMAT_JUST, DUMP_FORMAT_JSON];
 }
 
