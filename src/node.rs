use super::*;

/// Methods common to all AST nodes. Currently only used in parser unit tests.
pub(crate) trait Node<'src> {
  /// Construct an untyped tree of atoms representing this Node. This function,
  /// and `Tree` type, are only used in parser unit tests.
  fn tree(&self) -> Tree<'src>;
}

impl<'src> Node<'src> for Ast<'src> {
  fn tree(&self) -> Tree<'src> {
    Tree::atom("justfile")
      .extend(self.items.iter().map(Node::tree))
      .extend(self.warnings.iter().map(Node::tree))
  }
}

impl<'src> Node<'src> for Item<'src> {
  fn tree(&self) -> Tree<'src> {
    match self {
      Self::Alias(alias) => alias.tree(),
      Self::Assignment(assignment) => assignment.tree(),
      Self::Comment(comment) => comment.tree(),
      Self::Import {
        relative, optional, ..
      } => {
        let mut tree = Tree::atom("import");

        if *optional {
          tree = tree.push("?");
        }

        tree.push(format!("{relative}"))
      }
      Self::Module {
        name,
        optional,
        relative,
        ..
      } => {
        let mut tree = Tree::atom("mod");

        if *optional {
          tree = tree.push("?");
        }

        tree = tree.push(name.lexeme());

        if let Some(relative) = relative {
          tree = tree.push(format!("{relative}"));
        }

        tree
      }
      Self::Recipe(recipe) => recipe.tree(),
      Self::Set(set) => set.tree(),
    }
  }
}

impl<'src> Node<'src> for Alias<'src, Name<'src>> {
  fn tree(&self) -> Tree<'src> {
    Tree::atom(Keyword::Alias.lexeme())
      .push(self.name.lexeme())
      .push(self.target.lexeme())
  }
}

impl<'src> Node<'src> for Assignment<'src> {
  fn tree(&self) -> Tree<'src> {
    if self.export {
      Tree::atom("assignment")
        .push("#")
        .push(Keyword::Export.lexeme())
    } else {
      Tree::atom("assignment")
    }
    .push(self.name.lexeme())
    .push(self.value.tree())
  }
}

impl<'src> Node<'src> for Expression<'src> {
  fn tree(&self) -> Tree<'src> {
    match self {
<<<<<<< HEAD
      Self::Concatenation { lhs, rhs } => Tree::atom("+").push(lhs.tree()).push(rhs.tree()),
      Self::Conditional {
        lhs,
        rhs,
=======
      Expression::Assert {
        condition: Condition { lhs, rhs, operator },
        error,
      } => Tree::atom(Keyword::Assert.lexeme())
        .push(lhs.tree())
        .push(operator.to_string())
        .push(rhs.tree())
        .push(error.tree()),
      Expression::Concatenation { lhs, rhs } => Tree::atom("+").push(lhs.tree()).push(rhs.tree()),
      Expression::Conditional {
        condition: Condition { lhs, rhs, operator },
>>>>>>> c796a253
        then,
        otherwise,
      } => {
        let mut tree = Tree::atom(Keyword::If.lexeme());
        tree.push_mut(lhs.tree());
        tree.push_mut(operator.to_string());
        tree.push_mut(rhs.tree());
        tree.push_mut(then.tree());
        tree.push_mut(otherwise.tree());
        tree
      }
      Self::Call { thunk } => {
        use Thunk::*;

        let mut tree = Tree::atom("call");

        match thunk {
          Nullary { name, .. } => tree.push_mut(name.lexeme()),
          Unary { name, arg, .. } => {
            tree.push_mut(name.lexeme());
            tree.push_mut(arg.tree());
          }
          UnaryOpt {
            name, args: (a, b), ..
          } => {
            tree.push_mut(name.lexeme());
            tree.push_mut(a.tree());
            if let Some(b) = b.as_ref() {
              tree.push_mut(b.tree());
            }
          }
          Binary {
            name, args: [a, b], ..
          } => {
            tree.push_mut(name.lexeme());
            tree.push_mut(a.tree());
            tree.push_mut(b.tree());
          }
          BinaryPlus {
            name,
            args: ([a, b], rest),
            ..
          } => {
            tree.push_mut(name.lexeme());
            tree.push_mut(a.tree());
            tree.push_mut(b.tree());
            for arg in rest {
              tree.push_mut(arg.tree());
            }
          }
          Ternary {
            name,
            args: [a, b, c],
            ..
          } => {
            tree.push_mut(name.lexeme());
            tree.push_mut(a.tree());
            tree.push_mut(b.tree());
            tree.push_mut(c.tree());
          }
        }

        tree
      }
      Self::Variable { name } => Tree::atom(name.lexeme()),
      Self::StringLiteral {
        string_literal: StringLiteral { cooked, .. },
      } => Tree::string(cooked),
      Self::Backtick { contents, .. } => Tree::atom("backtick").push(Tree::string(contents)),
      Self::Group { contents } => Tree::List(vec![contents.tree()]),
      Self::Join { lhs: None, rhs } => Tree::atom("/").push(rhs.tree()),
      Self::Join {
        lhs: Some(lhs),
        rhs,
      } => Tree::atom("/").push(lhs.tree()).push(rhs.tree()),
    }
  }
}

impl<'src> Node<'src> for UnresolvedRecipe<'src> {
  fn tree(&self) -> Tree<'src> {
    let mut t = Tree::atom("recipe");

    if self.quiet {
      t.push_mut("#");
      t.push_mut("quiet");
    }

    if let Some(doc) = self.doc {
      t.push_mut(Tree::string(doc));
    }

    t.push_mut(self.name.lexeme());

    if !self.parameters.is_empty() {
      let mut params = Tree::atom("params");

      for parameter in &self.parameters {
        if let Some(prefix) = parameter.kind.prefix() {
          params.push_mut(prefix);
        }

        params.push_mut(parameter.tree());
      }

      t.push_mut(params);
    }

    if !self.dependencies.is_empty() {
      let mut dependencies = Tree::atom("deps");
      let mut subsequents = Tree::atom("sups");

      for (i, dependency) in self.dependencies.iter().enumerate() {
        let mut d = Tree::atom(dependency.recipe.lexeme());

        for argument in &dependency.arguments {
          d.push_mut(argument.tree());
        }

        if i < self.priors {
          dependencies.push_mut(d);
        } else {
          subsequents.push_mut(d);
        }
      }

      if let Tree::List(_) = dependencies {
        t.push_mut(dependencies);
      }

      if let Tree::List(_) = subsequents {
        t.push_mut(subsequents);
      }
    }

    if !self.body.is_empty() {
      t.push_mut(Tree::atom("body").extend(self.body.iter().map(Node::tree)));
    }

    t
  }
}

impl<'src> Node<'src> for Parameter<'src> {
  fn tree(&self) -> Tree<'src> {
    let mut children = vec![Tree::atom(self.name.lexeme())];

    if let Some(default) = &self.default {
      children.push(default.tree());
    }

    Tree::List(children)
  }
}

impl<'src> Node<'src> for Line<'src> {
  fn tree(&self) -> Tree<'src> {
    Tree::list(self.fragments.iter().map(Node::tree))
  }
}

impl<'src> Node<'src> for Fragment<'src> {
  fn tree(&self) -> Tree<'src> {
    match self {
      Self::Text { token } => Tree::string(token.lexeme()),
      Self::Interpolation { expression } => Tree::List(vec![expression.tree()]),
    }
  }
}

impl<'src> Node<'src> for Set<'src> {
  fn tree(&self) -> Tree<'src> {
    let mut set = Tree::atom(Keyword::Set.lexeme());
    set.push_mut(self.name.lexeme().replace('-', "_"));

    match &self.value {
      Setting::AllowDuplicateRecipes(value)
      | Setting::AllowDuplicateVariables(value)
      | Setting::DotenvLoad(value)
      | Setting::Export(value)
      | Setting::Fallback(value)
      | Setting::PositionalArguments(value)
      | Setting::Quiet(value)
      | Setting::WindowsPowerShell(value)
      | Setting::IgnoreComments(value) => {
        set.push_mut(value.to_string());
      }
      Setting::Shell(Shell { command, arguments })
      | Setting::WindowsShell(Shell { command, arguments }) => {
        set.push_mut(Tree::string(&command.cooked));
        for argument in arguments {
          set.push_mut(Tree::string(&argument.cooked));
        }
      }
      Setting::DotenvFilename(value) | Setting::DotenvPath(value) | Setting::Tempdir(value) => {
        set.push_mut(Tree::string(value));
      }
    }

    set
  }
}

impl<'src> Node<'src> for Warning {
  fn tree(&self) -> Tree<'src> {
    unreachable!()
  }
}

impl<'src> Node<'src> for str {
  fn tree(&self) -> Tree<'src> {
    Tree::atom("comment").push(["\"", self, "\""].concat())
  }
}<|MERGE_RESOLUTION|>--- conflicted
+++ resolved
@@ -83,13 +83,7 @@
 impl<'src> Node<'src> for Expression<'src> {
   fn tree(&self) -> Tree<'src> {
     match self {
-<<<<<<< HEAD
-      Self::Concatenation { lhs, rhs } => Tree::atom("+").push(lhs.tree()).push(rhs.tree()),
-      Self::Conditional {
-        lhs,
-        rhs,
-=======
-      Expression::Assert {
+      Self::Assert {
         condition: Condition { lhs, rhs, operator },
         error,
       } => Tree::atom(Keyword::Assert.lexeme())
@@ -97,10 +91,9 @@
         .push(operator.to_string())
         .push(rhs.tree())
         .push(error.tree()),
-      Expression::Concatenation { lhs, rhs } => Tree::atom("+").push(lhs.tree()).push(rhs.tree()),
-      Expression::Conditional {
+      Self::Concatenation { lhs, rhs } => Tree::atom("+").push(lhs.tree()).push(rhs.tree()),
+      Self::Conditional {
         condition: Condition { lhs, rhs, operator },
->>>>>>> c796a253
         then,
         otherwise,
       } => {
