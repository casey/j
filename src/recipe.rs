use crate::common::*;

use std::process::{ExitStatus, Stdio};

/// Return a `RuntimeError::Signal` if the process was terminated by a signal,
/// otherwise return an `RuntimeError::UnknownFailure`
fn error_from_signal(
  recipe: &str,
  line_number: Option<usize>,
  exit_status: ExitStatus,
) -> RuntimeError {
  match Platform::signal_from_exit_status(exit_status) {
    Some(signal) => RuntimeError::Signal {
      recipe,
      line_number,
      signal,
    },
    None => RuntimeError::Unknown {
      recipe,
      line_number,
    },
  }
}

/// A recipe, e.g. `foo: bar baz`
#[derive(PartialEq, Debug)]
pub(crate) struct Recipe<'src, D = Dependency<'src>> {
  pub(crate) dependencies: Vec<D>,
  pub(crate) doc:          Option<&'src str>,
  pub(crate) body:         Vec<Line<'src>>,
  pub(crate) name:         Name<'src>,
  pub(crate) parameters:   Vec<Parameter<'src>>,
  pub(crate) private:      bool,
  pub(crate) quiet:        bool,
  pub(crate) shebang:      bool,
}

impl<'src, D> Recipe<'src, D> {
  pub(crate) fn argument_range(&self) -> RangeInclusive<usize> {
    self.min_arguments()..=self.max_arguments()
  }

  pub(crate) fn min_arguments(&self) -> usize {
    self
      .parameters
      .iter()
      .filter(|p| p.default.is_none() && p.kind != ParameterKind::Star)
      .count()
  }

  pub(crate) fn max_arguments(&self) -> usize {
    if self.parameters.iter().any(|p| p.kind.is_variadic()) {
      usize::max_value() - 1
    } else {
      self.parameters.len()
    }
  }

  pub(crate) fn name(&self) -> &'src str {
    self.name.lexeme()
  }

  pub(crate) fn line_number(&self) -> usize {
    self.name.line
  }

  pub(crate) fn public(&self) -> bool {
    !self.private
  }

  pub(crate) fn run<'run>(
    &self,
    context: &RecipeContext<'src, 'run>,
    dotenv: &BTreeMap<String, String>,
    scope: Scope<'src, 'run>,
    search: &'run Search,
    positional: &[String],
  ) -> RunResult<'src, ()> {
    let config = &context.config;

    if config.verbosity.loquacious() {
      let color = config.color.stderr().banner();
      eprintln!(
        "{}===> Running recipe `{}`...{}",
        color.prefix(),
        self.name,
        color.suffix()
      );
    }

    let mut evaluator =
      Evaluator::recipe_evaluator(context.config, dotenv, &scope, context.settings, search);

    if self.shebang {
      let mut evaluated_lines = vec![];
      for line in &self.body {
        evaluated_lines.push(evaluator.evaluate_line(line, false)?);
      }

      if config.verbosity.loud() && (config.dry_run || self.quiet) {
        for line in &evaluated_lines {
          eprintln!("{}", line);
        }
      }

      if config.dry_run {
        return Ok(());
      }

      let shebang_line = evaluated_lines
        .first()
        .ok_or_else(|| RuntimeError::Internal {
          message: "evaluated_lines was empty".to_owned(),
        })?;

      let Shebang {
        interpreter,
        argument,
      } = Shebang::new(shebang_line).ok_or_else(|| RuntimeError::Internal {
        message: format!("bad shebang line: {}", shebang_line),
      })?;
<<<<<<< HEAD

=======
>>>>>>> d4dd9ea6
      let tmp = tempfile::Builder::new()
        .prefix("just")
        .tempdir()
        .map_err(|error| RuntimeError::TmpdirIoError {
          recipe:   self.name(),
          io_error: error,
        })?;
      let mut path = tmp.path().to_path_buf();
      let suffix = if interpreter.ends_with("powershell") || interpreter.ends_with("powershell.exe")
      {
        ".ps1"
      } else {
        ""
      };
      path.push(format!("{}{}", self.name(), suffix));
      {
        let mut f = fs::File::create(&path).map_err(|error| RuntimeError::TmpdirIoError {
          recipe:   self.name(),
          io_error: error,
        })?;
        let mut text = String::new();
        // add the shebang
        text += &evaluated_lines[0];
        text += "\n";
        // add blank lines so that lines in the generated script have the same line
        // number as the corresponding lines in the justfile
        for _ in 1..(self.line_number() + 2) {
          text += "\n";
        }
        for line in &evaluated_lines[1..] {
          text += line;
          text += "\n";
        }

        if config.verbosity.grandiloquent() {
          eprintln!("{}", config.color.doc().stderr().paint(&text));
        }

        f.write_all(text.as_bytes())
          .map_err(|error| RuntimeError::TmpdirIoError {
            recipe:   self.name(),
            io_error: error,
          })?;
      }

      // make the script executable
      Platform::set_execute_permission(&path).map_err(|error| RuntimeError::TmpdirIoError {
        recipe:   self.name(),
        io_error: error,
      })?;

      // create a command to run the script
      let mut command = Platform::make_shebang_command(
        &path,
        &context.search.working_directory,
        interpreter,
        argument,
      )
      .map_err(|output_error| RuntimeError::Cygpath {
        recipe: self.name(),
        output_error,
      })?;

      if context.settings.positional_arguments {
        command.args(positional);
      }

      command.export(context.settings, dotenv, &scope);

      // run it!
      match InterruptHandler::guard(|| command.status()) {
        Ok(exit_status) =>
          if let Some(code) = exit_status.code() {
            if code != 0 {
              return Err(RuntimeError::Code {
                recipe: self.name(),
                line_number: None,
                code,
              });
            }
          } else {
            return Err(error_from_signal(self.name(), None, exit_status));
          },
        Err(io_error) => {
          return Err(RuntimeError::Shebang {
            recipe: self.name(),
            command: interpreter.to_owned(),
            argument: argument.map(String::from),
            io_error,
          });
        },
      };
    } else {
      let mut lines = self.body.iter().peekable();
      let mut line_number = self.line_number() + 1;
      loop {
        if lines.peek().is_none() {
          break;
        }
        let mut evaluated = String::new();
        let mut continued = false;
        let quiet_command = lines.peek().map(|line| line.is_quiet()).unwrap_or(false);
        let infallable_command = lines
          .peek()
          .map(|line| line.is_infallable())
          .unwrap_or(false);
        loop {
          if lines.peek().is_none() {
            break;
          }
          let line = lines.next().unwrap();
          line_number += 1;
          evaluated += &evaluator.evaluate_line(line, continued)?;
          if line.is_continuation() {
            continued = true;
            evaluated.pop();
          } else {
            break;
          }
        }
        let mut command = evaluated.as_str();
        if quiet_command || infallable_command {
          command = &command[1..];
        }

        if command.is_empty() {
          continue;
        }

        if config.dry_run
          || config.verbosity.loquacious()
          || !((quiet_command ^ self.quiet) || config.verbosity.quiet())
        {
          let color = if config.highlight {
            config.color.command()
          } else {
            config.color
          };
          eprintln!("{}", color.stderr().paint(command));
        }

        if config.dry_run {
          continue;
        }

        let mut cmd = context.settings.shell_command(config);

        cmd.current_dir(&context.search.working_directory);

        cmd.arg(command);

        if context.settings.positional_arguments {
          cmd.arg(self.name.lexeme());
          cmd.args(positional);
        }

        if config.verbosity.quiet() {
          cmd.stderr(Stdio::null());
          cmd.stdout(Stdio::null());
        }

        cmd.export(context.settings, dotenv, &scope);

        match InterruptHandler::guard(|| cmd.status()) {
          Ok(exit_status) =>
            if let Some(code) = exit_status.code() {
              if code != 0 && !infallable_command {
                return Err(RuntimeError::Code {
                  recipe: self.name(),
                  line_number: Some(line_number),
                  code,
                });
              }
            } else {
              return Err(error_from_signal(
                self.name(),
                Some(line_number),
                exit_status,
              ));
            },
          Err(io_error) => {
            return Err(RuntimeError::IoError {
              recipe: self.name(),
              io_error,
            });
          },
        };
      }
    }
    Ok(())
  }
}

impl<'src, D> Keyed<'src> for Recipe<'src, D> {
  fn key(&self) -> &'src str {
    self.name.lexeme()
  }
}

impl<'src> Display for Recipe<'src> {
  fn fmt(&self, f: &mut Formatter) -> Result<(), fmt::Error> {
    if let Some(doc) = self.doc {
      writeln!(f, "# {}", doc)?;
    }

    if self.quiet {
      write!(f, "@{}", self.name)?;
    } else {
      write!(f, "{}", self.name)?;
    }

    for parameter in &self.parameters {
      write!(f, " {}", parameter)?;
    }
    write!(f, ":")?;
    for dependency in &self.dependencies {
      write!(f, " {}", dependency)?;
    }

    for (i, line) in self.body.iter().enumerate() {
      if i == 0 {
        writeln!(f)?;
      }
      for (j, fragment) in line.fragments.iter().enumerate() {
        if j == 0 {
          write!(f, "    ")?;
        }
        match fragment {
          Fragment::Text { token } => write!(f, "{}", token.lexeme())?,
          Fragment::Interpolation { expression, .. } => write!(f, "{{{{{}}}}}", expression)?,
        }
      }
      if i + 1 < self.body.len() {
        writeln!(f)?;
      }
    }
    Ok(())
  }
}<|MERGE_RESOLUTION|>--- conflicted
+++ resolved
@@ -119,10 +119,6 @@
       } = Shebang::new(shebang_line).ok_or_else(|| RuntimeError::Internal {
         message: format!("bad shebang line: {}", shebang_line),
       })?;
-<<<<<<< HEAD
-
-=======
->>>>>>> d4dd9ea6
       let tmp = tempfile::Builder::new()
         .prefix("just")
         .tempdir()
