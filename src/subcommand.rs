use crate::common::*;

const INIT_JUSTFILE: &str = "default:\n\techo 'Hello, world!'\n";

#[derive(PartialEq, Clone, Debug)]
pub(crate) enum Subcommand {
  Changelog,
  Choose {
    overrides: BTreeMap<String, String>,
    chooser: Option<String>,
  },
  Command {
    arguments: Vec<OsString>,
    binary: OsString,
    overrides: BTreeMap<String, String>,
  },
  Completions {
    shell: String,
  },
  Dump,
  Edit,
  Evaluate {
    overrides: BTreeMap<String, String>,
    variable: Option<String>,
  },
  Format,
  Init,
  List,
  Run {
    overrides: BTreeMap<String, String>,
    arguments: Vec<String>,
  },
  Show {
    name: String,
  },
  Summary,
  Variables,
}

impl Subcommand {
  pub(crate) fn run<'src>(&self, config: &Config, loader: &'src Loader) -> Result<(), Error<'src>> {
    use Subcommand::*;

    match self {
      Changelog => {
        Self::changelog();
        return Ok(());
      }
      Completions { shell } => return Self::completions(&shell),
      Init => return Self::init(config),
      _ => {}
    }

    let search = Search::find(&config.search_config, &config.invocation_directory)?;

    if let Edit = self {
      return Self::edit(&search);
    }

    let src = loader.load(&search.justfile)?;

    let tokens = Lexer::lex(&src)?;
    let ast = Parser::parse(&tokens)?;
    let justfile = Analyzer::analyze(ast.clone())?;

    if config.verbosity.loud() {
      for warning in &justfile.warnings {
        eprintln!("{}", warning.color_display(config.color.stderr()));
      }
    }

    match self {
      Choose { overrides, chooser } => {
        Self::choose(config, justfile, &search, overrides, chooser.as_deref())?;
      }
      Command { overrides, .. } | Evaluate { overrides, .. } => {
        justfile.run(config, &search, overrides, &[])?
      }
<<<<<<< HEAD
      Dump => Self::dump(config, ast, justfile)?,
      Format => Self::format(config, ast, &search)?,
=======
      Dump => Self::dump(ast),
      Format => Self::format(config, &search, &src, ast)?,
>>>>>>> 53d3c756
      List => Self::list(config, justfile),
      Run {
        arguments,
        overrides,
      } => justfile.run(config, &search, overrides, arguments)?,
      Show { ref name } => Self::show(config, &name, justfile)?,
      Summary => Self::summary(config, justfile),
      Variables => Self::variables(justfile),
      Changelog | Completions { .. } | Edit | Init => unreachable!(),
    }

    Ok(())
  }

  fn changelog() {
    print!("{}", include_str!("../CHANGELOG.md"));
  }

  fn choose<'src>(
    config: &Config,
    justfile: Justfile<'src>,
    search: &Search,
    overrides: &BTreeMap<String, String>,
    chooser: Option<&str>,
  ) -> Result<(), Error<'src>> {
    let recipes = justfile
      .public_recipes(config.unsorted)
      .iter()
      .filter(|recipe| recipe.min_arguments() == 0)
      .cloned()
      .collect::<Vec<&Recipe<Dependency>>>();

    if recipes.is_empty() {
      return Err(Error::NoChoosableRecipes);
    }

    let chooser = chooser
      .map(OsString::from)
      .or_else(|| env::var_os(config::CHOOSER_ENVIRONMENT_KEY))
      .unwrap_or_else(|| OsString::from(config::CHOOSER_DEFAULT));

    let result = justfile
      .settings
      .shell_command(&config)
      .arg(&chooser)
      .current_dir(&search.working_directory)
      .stdin(Stdio::piped())
      .stdout(Stdio::piped())
      .spawn();

    let mut child = match result {
      Ok(child) => child,
      Err(io_error) => {
        return Err(Error::ChooserInvoke {
          shell_binary: justfile.settings.shell_binary(&config).to_owned(),
          shell_arguments: justfile.settings.shell_arguments(&config).join(" "),
          chooser,
          io_error,
        });
      }
    };

    for recipe in recipes {
      if let Err(io_error) = child
        .stdin
        .as_mut()
        .expect("Child was created with piped stdio")
        .write_all(format!("{}\n", recipe.name).as_bytes())
      {
        return Err(Error::ChooserWrite { io_error, chooser });
      }
    }

    let output = match child.wait_with_output() {
      Ok(output) => output,
      Err(io_error) => {
        return Err(Error::ChooserRead { io_error, chooser });
      }
    };

    if !output.status.success() {
      return Err(Error::ChooserStatus {
        status: output.status,
        chooser,
      });
    }

    let stdout = String::from_utf8_lossy(&output.stdout);

    let recipes = stdout
      .trim()
      .split_whitespace()
      .map(str::to_owned)
      .collect::<Vec<String>>();

    justfile.run(config, search, overrides, &recipes)
  }

  fn completions(shell: &str) -> RunResult<'static, ()> {
    use clap::Shell;

    fn replace(haystack: &mut String, needle: &str, replacement: &str) -> RunResult<'static, ()> {
      if let Some(index) = haystack.find(needle) {
        haystack.replace_range(index..index + needle.len(), replacement);
        Ok(())
      } else {
        Err(Error::internal(format!(
          "Failed to find text:\n{}\n…in completion script:\n{}",
          needle, haystack
        )))
      }
    }

    let shell = shell
      .parse::<Shell>()
      .expect("Invalid value for clap::Shell");

    let buffer = Vec::new();
    let mut cursor = Cursor::new(buffer);
    Config::app().gen_completions_to(env!("CARGO_PKG_NAME"), shell, &mut cursor);
    let buffer = cursor.into_inner();
    let mut script = String::from_utf8(buffer).expect("Clap completion not UTF-8");

    match shell {
      Shell::Bash => {
        for (needle, replacement) in completions::BASH_COMPLETION_REPLACEMENTS {
          replace(&mut script, needle, replacement)?;
        }
      }
      Shell::Fish => {
        script.insert_str(0, completions::FISH_RECIPE_COMPLETIONS);
      }
      Shell::PowerShell => {
        for (needle, replacement) in completions::POWERSHELL_COMPLETION_REPLACEMENTS {
          replace(&mut script, needle, replacement)?;
        }
      }

      Shell::Zsh => {
        for (needle, replacement) in completions::ZSH_COMPLETION_REPLACEMENTS {
          replace(&mut script, needle, replacement)?;
        }
      }
      Shell::Elvish => {}
    }

    println!("{}", script.trim());

    Ok(())
  }

  fn dump(config: &Config, ast: Ast, justfile: Justfile) -> Result<(), Error<'static>> {
    match config.dump_format {
      DumpFormat::Json => {
        config.require_unstable("The JSON dump format is currently unstable.")?;
        serde_json::to_writer(io::stdout(), &justfile)
          .map_err(|serde_json_error| Error::DumpJson { serde_json_error })?;
        println!();
      }
      DumpFormat::Just => print!("{}", ast),
    }
    Ok(())
  }

  fn edit(search: &Search) -> Result<(), Error<'static>> {
    let editor = env::var_os("VISUAL")
      .or_else(|| env::var_os("EDITOR"))
      .unwrap_or_else(|| "vim".into());

    let error = Command::new(&editor)
      .current_dir(&search.working_directory)
      .arg(&search.justfile)
      .status();

    let status = match error {
      Err(io_error) => return Err(Error::EditorInvoke { editor, io_error }),
      Ok(status) => status,
    };

    if !status.success() {
      return Err(Error::EditorStatus { editor, status });
    }

    Ok(())
  }

  fn format(config: &Config, search: &Search, src: &str, ast: Ast) -> Result<(), Error<'static>> {
    config.require_unstable("The `--fmt` command is currently unstable.")?;

    let formatted = ast.to_string();

    if config.check {
      return if formatted != src {
        use similar::{ChangeTag, TextDiff};

        let diff = TextDiff::configure()
          .algorithm(similar::Algorithm::Patience)
          .diff_lines(src, &formatted);

        for op in diff.ops() {
          for change in diff.iter_changes(op) {
            let (symbol, color) = match change.tag() {
              ChangeTag::Delete => ("-", config.color.stderr().diff_deleted()),
              ChangeTag::Equal => (" ", config.color.stderr()),
              ChangeTag::Insert => ("+", config.color.stderr().diff_added()),
            };

            eprint!("{}{}{}{}", color.prefix(), symbol, change, color.suffix());
          }
        }

        Err(Error::FormatCheckFoundDiff)
      } else {
        Ok(())
      };
    }

    fs::write(&search.justfile, formatted).map_err(|io_error| Error::WriteJustfile {
      justfile: search.justfile.clone(),
      io_error,
    })?;

    if config.verbosity.loud() {
      eprintln!("Wrote justfile to `{}`", search.justfile.display());
    }

    Ok(())
  }

  fn init(config: &Config) -> Result<(), Error<'static>> {
    let search = Search::init(&config.search_config, &config.invocation_directory)?;

    if search.justfile.is_file() {
      Err(Error::InitExists {
        justfile: search.justfile,
      })
    } else if let Err(io_error) = fs::write(&search.justfile, INIT_JUSTFILE) {
      Err(Error::WriteJustfile {
        justfile: search.justfile,
        io_error,
      })
    } else {
      if config.verbosity.loud() {
        eprintln!("Wrote justfile to `{}`", search.justfile.display());
      }
      Ok(())
    }
  }

  fn list(config: &Config, justfile: Justfile) {
    // Construct a target to alias map.
    let mut recipe_aliases: BTreeMap<&str, Vec<&str>> = BTreeMap::new();
    for alias in justfile.aliases.values() {
      if alias.is_private() {
        continue;
      }

      if !recipe_aliases.contains_key(alias.target.name.lexeme()) {
        recipe_aliases.insert(alias.target.name.lexeme(), vec![alias.name.lexeme()]);
      } else {
        let aliases = recipe_aliases.get_mut(alias.target.name.lexeme()).unwrap();
        aliases.push(alias.name.lexeme());
      }
    }

    let mut line_widths: BTreeMap<&str, usize> = BTreeMap::new();

    for (name, recipe) in &justfile.recipes {
      if recipe.private {
        continue;
      }

      for name in iter::once(name).chain(recipe_aliases.get(name).unwrap_or(&Vec::new())) {
        let mut line_width = UnicodeWidthStr::width(*name);

        for parameter in &recipe.parameters {
          line_width += UnicodeWidthStr::width(
            format!(" {}", parameter.color_display(Color::never())).as_str(),
          );
        }

        if line_width <= 30 {
          line_widths.insert(name, line_width);
        }
      }
    }

    let max_line_width = cmp::min(line_widths.values().cloned().max().unwrap_or(0), 30);

    let doc_color = config.color.stdout().doc();
    print!("{}", config.list_heading);

    for recipe in justfile.public_recipes(config.unsorted) {
      let name = recipe.name();

      for (i, name) in iter::once(&name)
        .chain(recipe_aliases.get(name).unwrap_or(&Vec::new()))
        .enumerate()
      {
        print!("{}{}", config.list_prefix, name);
        for parameter in &recipe.parameters {
          print!(" {}", parameter.color_display(config.color.stdout()));
        }

        // Declaring this outside of the nested loops will probably be more efficient,
        // but it creates all sorts of lifetime issues with variables inside the loops.
        // If this is inlined like the docs say, it shouldn't make any difference.
        let print_doc = |doc| {
          print!(
            " {:padding$}{} {}",
            "",
            doc_color.paint("#"),
            doc_color.paint(doc),
            padding = max_line_width
              .saturating_sub(line_widths.get(name).cloned().unwrap_or(max_line_width))
          );
        };

        match (i, recipe.doc) {
          (0, Some(doc)) => print_doc(doc),
          (0, None) => (),
          _ => {
            let alias_doc = format!("alias for `{}`", recipe.name);
            print_doc(&alias_doc);
          }
        }
        println!();
      }
    }
  }

  fn show<'src>(config: &Config, name: &str, justfile: Justfile<'src>) -> Result<(), Error<'src>> {
    if let Some(alias) = justfile.get_alias(name) {
      let recipe = justfile.get_recipe(alias.target.name.lexeme()).unwrap();
      println!("{}", alias);
      println!("{}", recipe.color_display(config.color.stdout()));
      Ok(())
    } else if let Some(recipe) = justfile.get_recipe(name) {
      println!("{}", recipe.color_display(config.color.stdout()));
      Ok(())
    } else {
      Err(Error::UnknownRecipes {
        recipes: vec![name.to_owned()],
        suggestion: justfile.suggest_recipe(name),
      })
    }
  }

  fn summary(config: &Config, justfile: Justfile) {
    if justfile.count() == 0 {
      if config.verbosity.loud() {
        eprintln!("Justfile contains no recipes.");
      }
    } else {
      let summary = justfile
        .public_recipes(config.unsorted)
        .iter()
        .map(|recipe| recipe.name())
        .collect::<Vec<&str>>()
        .join(" ");
      println!("{}", summary);
    }
  }

  fn variables(justfile: Justfile) {
    for (i, (_, assignment)) in justfile.assignments.iter().enumerate() {
      if i > 0 {
        print!(" ");
      }
      print!("{}", assignment.name);
    }
    println!();
  }
}

#[cfg(test)]
mod tests {
  use super::*;

  #[test]
  fn init_justfile() {
    testing::compile(INIT_JUSTFILE);
  }
}<|MERGE_RESOLUTION|>--- conflicted
+++ resolved
@@ -76,13 +76,8 @@
       Command { overrides, .. } | Evaluate { overrides, .. } => {
         justfile.run(config, &search, overrides, &[])?
       }
-<<<<<<< HEAD
       Dump => Self::dump(config, ast, justfile)?,
-      Format => Self::format(config, ast, &search)?,
-=======
-      Dump => Self::dump(ast),
       Format => Self::format(config, &search, &src, ast)?,
->>>>>>> 53d3c756
       List => Self::list(config, justfile),
       Run {
         arguments,
