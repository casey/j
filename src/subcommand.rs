--- conflicted
+++ resolved
@@ -477,9 +477,8 @@
     Ok(())
   }
 
-<<<<<<< HEAD
   const MAX_LINE_WIDTH: usize = 30;
-  pub(crate) fn list(config: &Config, level: usize, justfile: &Justfile) {
+  pub fn list(config: &Config, level: usize, justfile: &Justfile) {
     let recipe_aliases = {
       let mut recipe_aliases: BTreeMap<&str, Vec<&str>> = BTreeMap::new();
       if config.no_aliases {
@@ -493,44 +492,17 @@
             .entry(alias.target.name.lexeme())
             .and_modify(|e| e.push(alias.name.lexeme()))
             .or_insert(vec![alias.name.lexeme()]);
-=======
-  fn list(config: &Config, level: usize, justfile: &Justfile) {
-    const MAX_WIDTH: usize = 50;
-
-    if level == 0 {
-      print!("{}", config.list_heading);
-    }
-
-    // Construct a target to alias map.
-    let mut recipe_aliases = BTreeMap::<&str, Vec<&str>>::new();
-    if !config.no_aliases {
-      for alias in justfile.aliases.values() {
-        if alias.is_private() {
-          continue;
-        }
-
-        if recipe_aliases.contains_key(alias.target.name.lexeme()) {
-          let aliases = recipe_aliases.get_mut(alias.target.name.lexeme()).unwrap();
-          aliases.push(alias.name.lexeme());
-        } else {
-          recipe_aliases.insert(alias.target.name.lexeme(), vec![alias.name.lexeme()]);
->>>>>>> 9a52d6fe
         }
         recipe_aliases
       }
     };
 
-<<<<<<< HEAD
     let line_widths = {
       let mut line_widths: BTreeMap<&str, usize> = BTreeMap::new();
-=======
-    let mut line_widths = BTreeMap::<&str, usize>::new();
->>>>>>> 9a52d6fe
 
       for recipe in &justfile.public_recipes(config.unsorted) {
         let name = recipe.name.lexeme();
 
-<<<<<<< HEAD
         for name in iter::once(&name).chain(recipe_aliases.get(name).unwrap_or(&Vec::new())) {
           let mut line_width = UnicodeWidthStr::width(*name);
 
@@ -544,21 +516,8 @@
             line_widths.insert(name, line_width);
           }
         }
-=======
-      for name in iter::once(name).chain(recipe_aliases.get(name).unwrap_or(&Vec::new())) {
-        line_widths.insert(
-          name,
-          UnicodeWidthStr::width(
-            RecipeSignature { name, recipe }
-              .color_display(Color::never())
-              .to_string()
-              .as_str(),
-          ),
-        );
->>>>>>> 9a52d6fe
-      }
-
-<<<<<<< HEAD
+      }
+
       line_widths
     };
 
@@ -639,45 +598,6 @@
           }
           println!();
         }
-=======
-    let max_line_width = line_widths
-      .values()
-      .filter(|line_width| **line_width <= MAX_WIDTH)
-      .copied()
-      .max()
-      .unwrap_or_default();
-
-    for recipe in justfile.public_recipes(config.unsorted) {
-      let name = recipe.name();
-
-      for (i, name) in iter::once(&name)
-        .chain(recipe_aliases.get(name).unwrap_or(&Vec::new()))
-        .enumerate()
-      {
-        print!(
-          "{}{}",
-          config.list_prefix.repeat(level + 1),
-          RecipeSignature { name, recipe }.color_display(config.color.stdout())
-        );
-
-        let doc = match (i, recipe.doc) {
-          (0, Some(doc)) => Some(Cow::Borrowed(doc)),
-          (0, None) => None,
-          _ => Some(Cow::Owned(format!("alias for `{}`", recipe.name))),
-        };
-
-        if let Some(doc) = doc {
-          print!(
-            " {:padding$}{} {}",
-            "",
-            config.color.stdout().doc().paint("#"),
-            config.color.stdout().doc().paint(&doc),
-            padding = max_line_width.saturating_sub(line_widths[name]),
-          );
-        }
-
-        println!();
->>>>>>> 9a52d6fe
       }
     }
 
