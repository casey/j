--- conflicted
+++ resolved
@@ -258,15 +258,9 @@
           show_whitespace(found)
         )?;
       }
-<<<<<<< HEAD
-      OuterShebang => {
-        writeln!(f, "`#!` is reserved syntax outside of recipes")?;
-      }
       UnknownAliasTarget { alias, target } => {
         writeln!(f, "Alias `{}` has an unknown target `{}`", alias, target)?;
       }
-=======
->>>>>>> 37639d68
       UnknownDependency { recipe, unknown } => {
         writeln!(
           f,
