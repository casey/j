//! Justfile summary creation, for testing purposes only.
//!
//! The contents of this module are not bound by any stability guarantees.
//! Breaking changes may be introduced at any time.
//!
//! The main entry point into this module is the `summary` function, which
//! parses a justfile at a given path and produces a `Summary` object, which
//! broadly captures the functionality of the parsed justfile, or an error
//! message.
//!
//! This functionality is intended to be used with `janus`, a tool for ensuring
//! that changes to just do not inadvertently break or change the interpretation
//! of existing justfiles.

use {
  crate::{compiler::Compiler, error::Error, loader::Loader},
  std::{collections::BTreeMap, io, path::Path},
};

mod full {
  pub(crate) use crate::{
    assignment::Assignment, condition::Condition, conditional_operator::ConditionalOperator,
    dependency::Dependency, expression::Expression, fragment::Fragment, justfile::Justfile,
    line::Line, parameter::Parameter, parameter_kind::ParameterKind, recipe::Recipe, thunk::Thunk,
  };
}

pub fn summary(path: &Path) -> Result<Result<Summary, String>, io::Error> {
  let loader = Loader::new();

  match Compiler::compile(false, &loader, path) {
    Ok(compilation) => Ok(Ok(Summary::new(&compilation.justfile))),
    Err(error) => Ok(Err(if let Error::Compile { compile_error } = error {
      compile_error.to_string()
    } else {
      format!("{error:?}")
    })),
  }
}

#[derive(Eq, PartialEq, Hash, Ord, PartialOrd, Debug, Clone)]
pub struct Summary {
  pub assignments: BTreeMap<String, Assignment>,
  pub recipes: BTreeMap<String, Recipe>,
}

impl Summary {
  fn new(justfile: &full::Justfile) -> Self {
    let mut aliases = BTreeMap::new();

    for alias in justfile.aliases.values() {
      aliases
        .entry(alias.target.name())
        .or_insert_with(Vec::new)
        .push(alias.name.to_string());
    }

    Self {
      recipes: justfile
        .recipes
        .iter()
        .map(|(name, recipe)| {
          (
            (*name).to_string(),
            Recipe::new(recipe, aliases.remove(name).unwrap_or_default()),
          )
        })
        .collect(),
      assignments: justfile
        .assignments
        .iter()
        .map(|(name, assignment)| ((*name).to_owned(), Assignment::new(assignment)))
        .collect(),
    }
  }
}

#[derive(Eq, PartialEq, Hash, Ord, PartialOrd, Debug, Clone)]
pub struct Recipe {
  pub aliases: Vec<String>,
  pub dependencies: Vec<Dependency>,
  pub lines: Vec<Line>,
  pub private: bool,
  pub quiet: bool,
  pub shebang: bool,
  pub parameters: Vec<Parameter>,
}

impl Recipe {
  fn new(recipe: &full::Recipe, aliases: Vec<String>) -> Self {
    Self {
      private: recipe.private,
      shebang: recipe.shebang,
      quiet: recipe.quiet,
      dependencies: recipe.dependencies.iter().map(Dependency::new).collect(),
      lines: recipe.body.iter().map(Line::new).collect(),
      parameters: recipe.parameters.iter().map(Parameter::new).collect(),
      aliases,
    }
  }
}

#[derive(Eq, PartialEq, Hash, Ord, PartialOrd, Debug, Clone)]
pub struct Parameter {
  pub kind: ParameterKind,
  pub name: String,
  pub default: Option<Expression>,
}

impl Parameter {
  fn new(parameter: &full::Parameter) -> Self {
    Self {
      kind: ParameterKind::new(parameter.kind),
      name: parameter.name.lexeme().to_owned(),
      default: parameter.default.as_ref().map(Expression::new),
    }
  }
}

#[derive(Debug, Copy, Clone, Eq, PartialEq, Hash, Ord, PartialOrd)]
pub enum ParameterKind {
  Singular,
  Plus,
  Star,
}

impl ParameterKind {
  fn new(parameter_kind: full::ParameterKind) -> Self {
    match parameter_kind {
      full::ParameterKind::Singular => Self::Singular,
      full::ParameterKind::Plus => Self::Plus,
      full::ParameterKind::Star => Self::Star,
    }
  }
}

#[derive(Eq, PartialEq, Hash, Ord, PartialOrd, Debug, Clone)]
pub struct Line {
  pub fragments: Vec<Fragment>,
}

impl Line {
  fn new(line: &full::Line) -> Self {
    Self {
      fragments: line.fragments.iter().map(Fragment::new).collect(),
    }
  }
}

#[derive(Eq, PartialEq, Hash, Ord, PartialOrd, Debug, Clone)]
pub enum Fragment {
  Text { text: String },
  Expression { expression: Expression },
}

impl Fragment {
  fn new(fragment: &full::Fragment) -> Self {
    match fragment {
      full::Fragment::Text { token } => Self::Text {
        text: token.lexeme().to_owned(),
      },
      full::Fragment::Interpolation { expression } => Self::Expression {
        expression: Expression::new(expression),
      },
    }
  }
}

#[derive(Eq, PartialEq, Hash, Ord, PartialOrd, Debug, Clone)]
pub struct Assignment {
  pub exported: bool,
  pub expression: Expression,
}

impl Assignment {
  fn new(assignment: &full::Assignment) -> Self {
    Self {
      exported: assignment.export,
      expression: Expression::new(&assignment.value),
    }
  }
}

#[derive(Eq, PartialEq, Hash, Ord, PartialOrd, Debug, Clone)]
pub enum Expression {
  Assert {
    condition: Condition,
    error: Box<Expression>,
  },
  Backtick {
    command: String,
  },
  Call {
    name: String,
    arguments: Vec<Expression>,
  },
  Concatenation {
    lhs: Box<Expression>,
    rhs: Box<Expression>,
  },
  Conditional {
    lhs: Box<Expression>,
    rhs: Box<Expression>,
    then: Box<Expression>,
    otherwise: Box<Expression>,
    operator: ConditionalOperator,
  },
  Join {
    lhs: Option<Box<Expression>>,
    rhs: Box<Expression>,
  },
  String {
    text: String,
  },
  Variable {
    name: String,
  },
}

impl Expression {
  fn new(expression: &full::Expression) -> Self {
    use full::Expression::*;
    match expression {
<<<<<<< HEAD
      Backtick { contents, .. } => Self::Backtick {
=======
      Assert {
        condition: full::Condition { lhs, rhs, operator },
        error,
      } => Expression::Assert {
        condition: Condition {
          lhs: Box::new(Expression::new(lhs)),
          rhs: Box::new(Expression::new(rhs)),
          operator: ConditionalOperator::new(*operator),
        },
        error: Box::new(Expression::new(error)),
      },
      Backtick { contents, .. } => Expression::Backtick {
>>>>>>> c796a253
        command: (*contents).clone(),
      },
      Call { thunk } => match thunk {
        full::Thunk::Nullary { name, .. } => Self::Call {
          name: name.lexeme().to_owned(),
          arguments: Vec::new(),
        },
        full::Thunk::Unary { name, arg, .. } => Self::Call {
          name: name.lexeme().to_owned(),
          arguments: vec![Self::new(arg)],
        },
        full::Thunk::UnaryOpt {
          name,
          args: (a, opt_b),
          ..
        } => {
          let mut arguments = Vec::new();

          if let Some(b) = opt_b.as_ref() {
            arguments.push(Self::new(b));
          }

          arguments.push(Self::new(a));
          Self::Call {
            name: name.lexeme().to_owned(),
            arguments,
          }
        }
        full::Thunk::Binary {
          name, args: [a, b], ..
        } => Self::Call {
          name: name.lexeme().to_owned(),
          arguments: vec![Self::new(a), Self::new(b)],
        },
        full::Thunk::BinaryPlus {
          name,
          args: ([a, b], rest),
          ..
        } => {
          let mut arguments = vec![Self::new(a), Self::new(b)];
          for arg in rest {
            arguments.push(Self::new(arg));
          }
          Self::Call {
            name: name.lexeme().to_owned(),
            arguments,
          }
        }
        full::Thunk::Ternary {
          name,
          args: [a, b, c],
          ..
        } => Self::Call {
          name: name.lexeme().to_owned(),
          arguments: vec![Self::new(a), Self::new(b), Self::new(c)],
        },
      },
      Concatenation { lhs, rhs } => Self::Concatenation {
        lhs: Self::new(lhs).into(),
        rhs: Self::new(rhs).into(),
      },
      Join { lhs, rhs } => Self::Join {
        lhs: lhs.as_ref().map(|lhs| Self::new(lhs).into()),
        rhs: Self::new(rhs).into(),
      },
      Conditional {
        condition: full::Condition { lhs, rhs, operator },
        otherwise,
        then,
      } => Self::Conditional {
        lhs: Self::new(lhs).into(),
        operator: ConditionalOperator::new(*operator),
        otherwise: Self::new(otherwise).into(),
        rhs: Self::new(rhs).into(),
        then: Self::new(then).into(),
      },
      StringLiteral { string_literal } => Self::String {
        text: string_literal.cooked.clone(),
      },
      Variable { name, .. } => Self::Variable {
        name: name.lexeme().to_owned(),
      },
      Group { contents } => Self::new(contents),
    }
  }
}

#[derive(Eq, PartialEq, Hash, Ord, PartialOrd, Debug, Clone)]
pub struct Condition {
  lhs: Box<Expression>,
  rhs: Box<Expression>,
  operator: ConditionalOperator,
}

#[derive(Eq, PartialEq, Hash, Ord, PartialOrd, Debug, Clone)]
pub enum ConditionalOperator {
  Equality,
  Inequality,
  RegexMatch,
}

impl ConditionalOperator {
  fn new(operator: full::ConditionalOperator) -> Self {
    match operator {
      full::ConditionalOperator::Equality => Self::Equality,
      full::ConditionalOperator::Inequality => Self::Inequality,
      full::ConditionalOperator::RegexMatch => Self::RegexMatch,
    }
  }
}

#[derive(Eq, PartialEq, Hash, Ord, PartialOrd, Debug, Clone)]
pub struct Dependency {
  pub recipe: String,
  pub arguments: Vec<Expression>,
}

impl Dependency {
  fn new(dependency: &full::Dependency) -> Self {
    Self {
      recipe: dependency.recipe.name().to_owned(),
      arguments: dependency.arguments.iter().map(Expression::new).collect(),
    }
  }
}<|MERGE_RESOLUTION|>--- conflicted
+++ resolved
@@ -221,9 +221,6 @@
   fn new(expression: &full::Expression) -> Self {
     use full::Expression::*;
     match expression {
-<<<<<<< HEAD
-      Backtick { contents, .. } => Self::Backtick {
-=======
       Assert {
         condition: full::Condition { lhs, rhs, operator },
         error,
@@ -235,8 +232,7 @@
         },
         error: Box::new(Expression::new(error)),
       },
-      Backtick { contents, .. } => Expression::Backtick {
->>>>>>> c796a253
+      Backtick { contents, .. } => Self::Backtick {
         command: (*contents).clone(),
       },
       Call { thunk } => match thunk {
